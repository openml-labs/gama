#!/usr/bin/env python

from setuptools import setup, find_packages

requirements = [
    'numpy==1.15.4',
    'scipy>=1.0.0',
<<<<<<< HEAD
    'scikit-learn==0.20.2',
=======
    'scikit-learn>=0.20.0',
>>>>>>> 5adb851c
    'stopit>=1.1.1',
    'liac-arff>=2.2.2',
    'category-encoders>=1.2.8'
]

test_requirements = [
    'pytest',
    'codecov',
    'pytest-cov'
]

setup(
    name='gama',
    version='19.01.0',
    description='A package for automated machine learning based on scikit-learn. d3m-version',
    long_description='',
    long_description_content_type='text/markdown',
    author='Pieter Gijsbers',
    author_email='p.gijsbers@tue.nl',
    url='https://github.com/PGijsbers/GAMA',
    packages=find_packages(exclude=['tests']),
    install_requires=requirements,
    extras_require={'test': test_requirements},
    python_requires='>=3.5.0'
)<|MERGE_RESOLUTION|>--- conflicted
+++ resolved
@@ -5,11 +5,7 @@
 requirements = [
     'numpy==1.15.4',
     'scipy>=1.0.0',
-<<<<<<< HEAD
     'scikit-learn==0.20.2',
-=======
-    'scikit-learn>=0.20.0',
->>>>>>> 5adb851c
     'stopit>=1.1.1',
     'liac-arff>=2.2.2',
     'category-encoders>=1.2.8'
