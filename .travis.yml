--- conflicted
+++ resolved
@@ -16,13 +16,6 @@
   - pwd
   - python setup.py install
 script:
-<<<<<<< HEAD
-  - python -m unittest
+  - python gama/tests/tests.py
 after_success:
-    - bash <(curl -s https://codecov.io/bash)
-=======
-  - python gama/tests/tests.py
-branches:
-  only:
-    - master
->>>>>>> c1d35e5b
+    - bash <(curl -s https://codecov.io/bash)