--- conflicted
+++ resolved
@@ -20,26 +20,19 @@
 from .utilities.observer import Observer
 
 from gama.data import X_y_from_arff
+from gama.genetic_programming.components import Individual
 from gama.genetic_programming.algorithms.async_ea import async_ea
 from gama.genetic_programming.algorithms.asha import asha, evaluate_on_rung
 from gama.utilities.generic.timekeeper import TimeKeeper
 from gama.utilities.logging_utilities import TOKENS, log_parseable_event
-<<<<<<< HEAD
 from gama.utilities.preprocessing import define_preprocessing_steps, heuristic_numpy_to_dataframe
-=======
-from gama.utilities.preprocessing import define_preprocessing_steps
 from gama.utilities.plgen.manager import Manager
 from gama.utilities.plgen.library import GamaPsetLibrary
->>>>>>> 38a9cb8a
 from gama.genetic_programming.mutation import random_valid_mutation_in_place, crossover
 from gama.genetic_programming.conformant_mutation import random_valid_mutation_in_place as conformant_mutation
 from gama.genetic_programming.conformant_mutation import crossover as conformant_crossover
 from gama.genetic_programming.selection import create_from_population, eliminate_from_pareto
-<<<<<<< HEAD
-from gama.genetic_programming.operations import create_random_expression
-=======
-from gama.genetic_programming.operations import create_random_individual, create_individual_by_rule
->>>>>>> 38a9cb8a
+from gama.genetic_programming.operations import create_random_expression, create_expression_by_rule
 from gama.configuration.parser import pset_from_config
 from gama.genetic_programming.operator_set import OperatorSet
 from gama.genetic_programming.compilers.scikitlearn import compile_individual
@@ -212,7 +205,10 @@
             self._grammar_manager.parse_file(grammar_file_name)
             self._grammar_rule_name = rule_name
             self._grammar_rule = self._grammar_manager.get_fa(rule_name)
-            individual_creator = partial(create_individual_by_rule, primitive_set=self._pset, rule=self._grammar_rule)
+            expression_creator = partial(create_expression_by_rule, primitive_set=self._pset, rule=self._grammar_rule)
+            def individual_creator():
+                return Individual(expression_creator(),  )
+            individual_creator = partial(Individual, expression_creator)
             # Turning off the grammar checking of individuals generated through reproduction
             # TODO: Debug grammar checking for reproduction
 #            mutate = partial(conformant_mutation, primitive_set=self._pset, rule=self._grammar_rule)
@@ -220,18 +216,14 @@
             mutate = partial(random_valid_mutation_in_place, primitive_set=self._pset)
             mate = crossover
         else:
-            individual_creator = partial(create_random_individual, primitive_set=self._pset)
+            individual_creator = partial(create_random_expression, primitive_set=self._pset)
             mutate = partial(random_valid_mutation_in_place, primitive_set=self._pset)
             mate = crossover
         self._operator_set = OperatorSet(
             mutate=mutate,
             mate=mate,
             create_from_population=partial(create_from_population, cxpb=0.2, mutpb=0.8),
-<<<<<<< HEAD
-            create_new=partial(create_random_expression, primitive_set=self._pset),
-=======
             create_new=individual_creator,
->>>>>>> 38a9cb8a
             compile_=compile_individual,
             eliminate=eliminate_from_pareto,
             evaluate_callback=self._on_evaluation_completed
@@ -343,41 +335,14 @@
                 self._observer.reset_current_pareto_front()
             return restart and restart_
 
-<<<<<<< HEAD
         X, y = self._preprocess(X, y, arff_file_path)
-=======
-        if not d3m_mode:
-            with Stopwatch() as preprocessing_sw:
-                if arff_file_path:
-                    X, y = self._preprocess_arff(arff_file_path)
-
-                if hasattr(self, '_encode_labels'):
-                    if isinstance(y, pd.Series):
-                        y = np.asarray(y)
-                    y = self._encode_labels(y)
-
-                if not arff_file_path:
-                    X, y = self._preprocess_numpy(X, y)
-
-            log.info("Preprocessing took {:.4f}s. Moving on to search phase.".format(preprocessing_sw.elapsed_time))
-            log_parseable_event(log, TOKENS.PREPROCESSING_END, preprocessing_sw.elapsed_time)
->>>>>>> 38a9cb8a
 
         self.X = X
         self.y_train = y
         self.y_score = self._construct_y_score(y)
         self._fit_data = (X, y)
 
-<<<<<<< HEAD
         fit_time = int((1 - ensemble_ratio) * self._time_manager.total_time_remaining)
-=======
-        if d3m_mode:
-            time_left = self._max_total_time
-        else:
-            time_left = self._max_total_time - preprocessing_sw.elapsed_time
-
-        fit_time = int((1 - ensemble_ratio) * time_left)
->>>>>>> 38a9cb8a
 
         with self._time_manager.start_activity('search', time_limit=fit_time) as search_sw:
             self._search_phase(X, y, warm_start, restart_criteria=restart_criteria, timeout=fit_time)
@@ -407,13 +372,8 @@
             if warm_start:
                 log.warning('Warm-start enabled but no earlier fit. Using new generated population instead.')
             pop = [self._operator_set.individual() for _ in range(self._pop_size)]
-<<<<<<< HEAD
-            warm_start_pop = generate_warm_start_pop(X, y, self._pset, self._operator_set._safe_compile)
-            pop = warm_start_pop + pop[len(warm_start_pop):]
-=======
-#            warm_start_pop = generate_warm_start_pop(X, y, self._pset)
-#            pop = warm_start_pop + pop[len(warm_start_pop):]
->>>>>>> 38a9cb8a
+           # warm_start_pop = generate_warm_start_pop(X, y, self._pset)
+           # pop = warm_start_pop + pop[len(warm_start_pop):]
 
         evaluate_args = dict(evaluate_pipeline_length=self._regularize_length, X=self.X, y_train=self.y_train, y_score=self.y_score,
                              timeout=self._max_eval_time, metrics=self._metrics, cache_dir=self._cache_dir)
