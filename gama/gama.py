import random
import logging
import os
from collections import defaultdict
import datetime
import multiprocessing
import shutil
from functools import partial
import sys
import time
<<<<<<< HEAD
=======
import warnings
>>>>>>> b2174265

import arff
import pandas as pd
import numpy as np
<<<<<<< HEAD
from sklearn.preprocessing import Imputer, OneHotEncoder
=======
from deap import base, creator, tools, gp
from sklearn.preprocessing import OneHotEncoder
from sklearn.impute import SimpleImputer
>>>>>>> b2174265

import gama.genetic_programming.compilers.scikitlearn
from gama.genetic_programming.algorithms.metrics import Metric
from .utilities.observer import Observer

from gama.genetic_programming.algorithms.async_ea import async_ea
from gama.utilities.generic.stopwatch import Stopwatch
from gama.utilities.logging_utilities import TOKENS, log_parseable_event
from gama.utilities.preprocessing import define_preprocessing_steps
from gama.genetic_programming.mutation import random_valid_mutation_in_place, crossover
from gama.genetic_programming.selection import create_from_population2, eliminate_NSGA
from gama.genetic_programming.components import create_random_individual, pset_from_config2
from gama.genetic_programming.operator_set import OperatorSet
from gama.genetic_programming.compilers.scikitlearn import compile_individual

log = logging.getLogger(__name__)

STR_NO_OPTIMAL_PIPELINE = """Gama did not yet establish an optimal pipeline.
                          This can be because `fit` was not yet called, or
                          did not terminate successfully."""
__version__ = '0.1.0'

for module_to_ignore in ["sklearn", "deap", "numpy"]:
    warnings.filterwarnings("ignore", module=module_to_ignore)


class Gama(object):
    """ Wrapper for the DEAP toolbox logic surrounding the GP process as well as ensemble construction.

    :param objectives: a tuple which specifies towards which objectives to optimize
        The valid metrics depend on the type of task. Many scikit-learn metrics are available.
        Two additional metrics can also be chosen: `size` which represents the number of components in the pipeline,
        and `time` which specifies the time it takes to train and validate a model.
        Currently the maximum arity is 2.
        Example: ('f1_macro', 'size') or ('f1',)

    :param optimize_strategy: a tuple of the same arity as `objectives`
        Specifies for each objective whether you want to maximize (1) or minimize (-1) the objective.
        Example: (1, -1).

    :param config: a dictionary which specifies available components and their valid hyperparameter settings
        For more information, see :ref:`search_space_configuration`.

    :param random_state:  integer or None (default=None)
        If an integer is passed, this will be the seed for the random number generators used in the process.
        However, with `n_jobs > 1`, there will be randomization introduced by multi-processing.
        For reproducible results, set this and use `n_jobs=1`.

    :param population_size: positive integer (default=50)
        Number of individuals to keep in the population at any one time.

    :param max_total_time: positive integer (default=3600)
        Time in seconds that can be used for the `fit` call.

    :param max_eval_time: positive integer or None (default=300)
        Time in seconds that can be used to evaluate any one single individual.

    :param n_jobs: integer (default=1)
        The amount of parallel processes that may be created to speed up `fit`. If this number
        is zero or negative, it will be set to the amount of cores.

    :param verbosity: integer (default=0)
        Does nothing right now. Follow progress of optimization by tracking the log.

    :param cache_dir: string or None (default=None)
        The directory in which to keep the cache during `fit`. In this directory,
        models and their evaluation results will be stored. This facilitates a quick ensemble construction.
    """

    def __init__(self,
                 scoring=None,
                 objectives=('filled_in_by_child_class', 'size'),
                 optimize_strategy=(1, -1),
                 config=None,
                 random_state=None,
                 population_size=50,
                 max_total_time=3600,
                 max_eval_time=300,
                 n_jobs=1,
                 verbosity=logging.WARNING,
                 keep_analysis_log=True,
                 cache_dir=None):

        #  gamalog is for the entire gama module and submodules.
        gamalog = logging.getLogger('gama')
        gamalog.setLevel(logging.DEBUG)
        if verbosity >= logging.DEBUG:
            stdout_streamhandler = logging.StreamHandler(sys.stdout)
            stdout_streamhandler.setLevel(verbosity)
            gamalog.addHandler(stdout_streamhandler)

        if keep_analysis_log:
            file_handler = logging.FileHandler('gama.log')
            file_handler.setLevel(logging.DEBUG)
            gamalog.addHandler(file_handler)

        log.info('Using GAMA version {}.'.format(__version__))
        log.info('{}({})'.format(
            self.__class__.__name__,
            ','.join(['{}={}'.format(k, v) for (k, v) in locals().items()
                      if k not in ['self', 'config', 'gamalog', 'file_handler', 'stdout_streamhandler']])
        ))

        if len(objectives) != len(optimize_strategy):
            error_message = "Length of objectives should match length of optimize_strategy. " \
                             "For each objective, an optimization strategy should be maximized."
            log.error(error_message + " objectives: {}, optimize_strategy: {}".format(objectives, optimize_strategy))
            raise ValueError(error_message)
        if max_total_time is None or max_total_time <= 0:
            error_message = "max_total_time should be greater than zero."
            log.error(error_message + " max_total_time: {}".format(max_total_time))
            raise ValueError(error_message)
        if max_eval_time is not None and max_eval_time <= 0:
            error_message = "max_eval_time should be greater than zero, or None."
            log.error(error_message + " max_eval_time: {}".format(max_eval_time))
            raise ValueError(error_message)

        if n_jobs == -1:
            n_jobs = multiprocessing.cpu_count()

        if scoring is not None:
            objectives = (scoring, *objectives[1:])

        self._best_pipeline = None
        self._fitted_pipelines = {}
        self._random_state = random_state
        self._pop_size = population_size
        self._max_total_time = max_total_time
        self._max_eval_time = max_eval_time
        self._fit_data = None
        self._n_jobs = n_jobs
        self._scoring_function = objectives[0]
        self._observer = None
        self._objectives = objectives
        self.ensemble = None
        self._ensemble_fit = False

        default_cache_dir = datetime.datetime.now().strftime("%Y%m%d_%H%M%S") + "_GAMA"
        self._cache_dir = cache_dir if cache_dir is not None else default_cache_dir
        if not os.path.isdir(self._cache_dir):
            os.mkdir(self._cache_dir)

        self._imputer = None
        self._evaluated_individuals = {}
        self._final_pop = None
        self._subscribers = defaultdict(list)

        self._observer = Observer(self._cache_dir)
        self.evaluation_completed(self._observer.update)
        
        if self._random_state is not None:
            random.seed(self._random_state)
            np.random.seed(self._random_state)

        self._pset, parameter_checks = pset_from_config2(config)
        self._operator_set = OperatorSet(
            mutate=partial(random_valid_mutation_in_place, primitive_set=self._pset),
            mate=crossover,
            create_from_population=partial(create_from_population2, cxpb=0.2, mutpb=0.8),
            create_new=partial(create_random_individual, primitive_set=self._pset),
            compile_=compile_individual,
            eliminate=eliminate_NSGA
        )

    def _get_data_from_arff(self, arff_file_path, split_last=True):
        # load arff
        with open(arff_file_path, 'r') as arff_file:
            arff_dict = arff.load(arff_file)

        attribute_names, data_types = zip(*arff_dict['attributes'])
        data = pd.DataFrame(arff_dict['data'], columns=attribute_names)
        for attribute_name, dtype in arff_dict['attributes']:
            # if dtype.lower() in ['real', 'numeric']:  probably interpreted correctly.
            if isinstance(dtype, list):
                data[attribute_name] = data[attribute_name].astype('category')
            # TODO: add date support

        if split_last:
            return data.iloc[:, :-1], data.iloc[:, -1]
        else:
            return data

    def _preprocess_predict_X(self, X=None, arff_file_path=None):
        if X is not None:
            if hasattr(X, 'values') and hasattr(X, 'astype'):
                X = X.astype(np.float64).values
            if np.isnan(X).any() and self._imputer is not None:
                log.info("Feature matrix X has been found to contain NaN-labels. Data will be imputed using median.")
                X = self._imputer.transform(X)
        elif arff_file_path is not None:
            X, y = self._preprocess_arff(arff_file_path)
        else:
            raise ValueError("Must specify either X or arff_file_path.")
        return X

    def predict(self, X=None, arff_file_path=None):
        raise NotImplemented('predict is implemented by base classes.')

    def score(self, X=None, y=None, arff_file_path=None):
        if arff_file_path:
            X, y = self._get_data_from_arff(arff_file_path)
        y_score = self._construct_y_score(y)

        score_metric = Metric(self._scoring_function)
        predictions = self.predict_proba(X) if score_metric.requires_probabilities else self.predict(X)
        return score_metric.score(y_score, predictions)

    def _preprocess_arff(self, arff_file_path):
        X, y = self._get_data_from_arff(arff_file_path)
        steps = define_preprocessing_steps(X, max_extra_features_created=None, max_categories_for_one_hot=10)
        self._operator_set._compile = partial(compile_individual, preprocessing_steps=steps)
        return X, y

    def fit(self, X=None, y=None, arff_file_path=None, warm_start=False, auto_ensemble_n=25, restart_=False, keep_cache=False):
        """ Find and fit a model to predict target y from X.

        Various possible machine learning pipelines will be fit to the (X,y) data.
        Using Genetic Programming, the pipelines chosen should lead to gradually
        better models. Pipelines will internally be validated using cross validation.

        After the search termination condition is met, the best found pipeline
        configuration is then used to train a final model on all provided data.

        Must either specify *both* `X` and `y`, or `arff_file_path`.

        :param X: Numpy Array (optional), shape = [n_samples, n_features]
            Training data. All elements must be able to be converted to float.
        :param y: Numpy Array (optional), shape = [n_samples,]
            Target values.
        :param arff_file_path: string (optional).
            Path to an ARFF file containing the training data.
            The last column is always taken to be the target.
        :param warm_start: bool. Indicates the optimization should continue using the last individuals of the
            previous `fit` call.
        :param auto_ensemble_n: positive integer. The number of models to include in the ensemble which is built
            after the optimizatio process.
        :param restart_: bool. Indicates whether or not the search should be restarted when a specific restart
            criteria is met.
        """

        ensemble_ratio = 0.1  # fraction of time left after preprocessing that reserved for postprocessing

        def restart_criteria():
            restart = self._observer._individuals_since_last_pareto_update > 400
            if restart and restart_:
                log.info("Continuing search with new population.")
                self._observer.reset_current_pareto_front()
            return restart and restart_

        with Stopwatch() as preprocessing_sw:
            if arff_file_path:
                X, y = self._preprocess_arff(arff_file_path)

            if hasattr(self, '_encode_labels'):
                if isinstance(y, pd.Series):
                    y = np.asarray(y)
                y = self._encode_labels(y)

            if not arff_file_path:
                X, y = self._preprocess_numpy(X, y)

        log.info("Preprocessing took {:.4f}s. Moving on to search phase.".format(preprocessing_sw.elapsed_time))
        log_parseable_event(log, TOKENS.PREPROCESSING_END, preprocessing_sw.elapsed_time)

        self.X = X
        self.y_train = y
        self.y_score = self._construct_y_score(y)
        self._fit_data = (X, y)

        time_left = self._max_total_time - preprocessing_sw.elapsed_time

        fit_time = int((1 - ensemble_ratio) * time_left)

        with Stopwatch() as search_sw:
            self._search_phase(X, y, warm_start, restart_criteria=restart_criteria, timeout=fit_time)
        log.info("Search phase took {:.4f}s. Moving on to post processing.".format(search_sw.elapsed_time))
        log_parseable_event(log, TOKENS.SEARCH_END, search_sw.elapsed_time)

        time_left = time_left - search_sw.elapsed_time

        with Stopwatch() as post_sw:
            self._postprocess_phase(auto_ensemble_n, timeout=time_left)
        log.info("Postprocessing took {:.4f}s.".format(post_sw.elapsed_time))
        log_parseable_event(log, TOKENS.POSTPROCESSING_END, post_sw.elapsed_time)

        if not keep_cache:
            log.debug("Deleting cache.")
            self.delete_cache()

    def _preprocess_numpy(self, X, y):
        """  Preprocess X and y such that scikit-learn pipelines can be evaluated on it.

        Preprocessing currently transforms the input into float64 numpy arrays.
        Any row that has a NaN y-value gets removed. Any remaining NaNs in X get imputed.

        :param X: Input data, DataFrame or numpy array with shape (sample, features)
        :param y: True labels for each sample
        :return: Preprocessed versions of X and y.
        """
        if hasattr(X, 'values') and hasattr(X, 'astype'):
            X = X.astype(np.float64).values
        if hasattr(y, 'values') and hasattr(y, 'astype'):
            y = y.astype(np.float64).values
        if isinstance(y, list):
            y = np.asarray(y)

        # For now there is no support for semi-supervised learning, so remove all instances with unknown targets.
        nan_targets = np.isnan(y)
        if nan_targets.any():
            log.info("Target vector y has been found to contain NaN-labels. All NaN entries will be ignored because "
                     "supervised learning is not (yet) supported.")
            X = X[~nan_targets, :]
            y = y[~nan_targets]

        # For now we always impute if there are missing values, and we always impute with median.
        # This helps us use a wider variety of algorithms without constructing a grammar.
        # One should note that ideally imputation should not always be done since some methods work well without.
        # Secondly, the way imputation is done can also be dependent on the task. Median is generally not the best.
        self._imputer = SimpleImputer(strategy="median")
        self._imputer.fit(X)
        if np.isnan(X).any():
            log.info("Feature matrix X has been found to contain NaN-labels. Data will be imputed using median.")
            X = self._imputer.transform(X)

        return X, y

    def _construct_y_score(self, y):
        if Metric(self._scoring_function).requires_probabilities:
            return OneHotEncoder(categories='auto').fit_transform(y.reshape(-1, 1)).todense()
        return y

    def _search_phase(self, X, y, warm_start=False, restart_criteria=None, timeout=1e6):
        """ Invoke the evolutionary algorithm, populate `final_pop` regardless of termination. """
        if warm_start and self._final_pop is not None:
            pop = self._final_pop
        else:
            if warm_start:
                log.warning('Warm-start enabled but no earlier fit. Using new generated population instead.')
            pop = [self._operator_set.individual() for _ in range(self._pop_size)]

        evaluate_individual = partial(gama.genetic_programming.compilers.scikitlearn.evaluate_individual,
                                      operator_set=self._operator_set)
        self._operator_set.evaluate = partial(evaluate_individual,
                                              X=self.X, y_train=self.y_train, y_score=self.y_score,
                                              scoring=self._scoring_function, timeout=self._max_eval_time,
                                              cache_dir=self._cache_dir)

        try:
            final_pop = async_ea(pop,
                                 self._operator_set,
                                 evaluation_callback=self._on_evaluation_completed,
                                 restart_callback=restart_criteria,
                                 max_time_seconds=timeout,
                                 n_jobs=self._n_jobs)
            self._final_pop = final_pop
        except KeyboardInterrupt:
            log.info('Search phase terminated because of Keyboard Interrupt.')

    def _postprocess_phase(self, n, timeout=1e6):
        """ Perform any necessary post processing, such as ensemble building. """
        self._best_pipeline = list(reversed(sorted(self._final_pop, key=lambda ind: ind.fitness.wvalues)))[0]
        log.info("Best pipeline has fitness of {}".format(self._best_pipeline.fitness.wvalues))
        self._best_pipeline = self._operator_set.compile(self._best_pipeline)
        log.info("Pipeline {}, steps: {}".format(self._best_pipeline, self._best_pipeline.steps))
        self._best_pipeline.fit(self.X, self.y_train)
        self._build_fit_ensemble(n, timeout=timeout)

    def _initialize_ensemble(self):
        raise NotImplementedError('_initialize_ensemble should be implemented by a child class.')

    def _build_fit_ensemble(self, ensemble_size, timeout):
        start_build = time.time()
        try:
            log.debug('Building ensemble.')
            self._initialize_ensemble()

            # Starting with more models in the ensemble should help against overfitting, but depending on the total
            # ensemble size, it might leave too little room to calibrate the weights or add new models. So we have
            # some adaptive defaults (for now).
            if ensemble_size <= 10:
                self.ensemble.build_initial_ensemble(1)
            else:
                self.ensemble.build_initial_ensemble(10)

            remainder = ensemble_size - self.ensemble._total_model_weights()
            if remainder > 0:
                self.ensemble.expand_ensemble(remainder)

            build_time = time.time() - start_build
            timeout = timeout - build_time
            log.info('Building ensemble took {}s. Fitting ensemble with timeout {}s.'.format(build_time, timeout))

            X, y = self._fit_data
            self.ensemble.fit(X, y, timeout=timeout)
            self._ensemble_fit = True
        except Exception as e:
            log.warning("Error during auto ensemble: {}".format(e))


    def delete_cache(self):
        """ Removes the cache folder and all files associated to this instance. """
        shutil.rmtree(self._cache_dir)

    def _on_evaluation_completed(self, ind):
        for callback in self._subscribers['evaluation_completed']:
            callback(ind)

    def evaluation_completed(self, fn):
        """ Register a callback function that is called when new evaluation is completed.

        :param fn: Function to call when a pipeline is evaluated. Expected signature is: ind -> None
        """
        self._subscribers['evaluation_completed'].append(fn)<|MERGE_RESOLUTION|>--- conflicted
+++ resolved
@@ -8,21 +8,13 @@
 from functools import partial
 import sys
 import time
-<<<<<<< HEAD
-=======
 import warnings
->>>>>>> b2174265
 
 import arff
 import pandas as pd
 import numpy as np
-<<<<<<< HEAD
-from sklearn.preprocessing import Imputer, OneHotEncoder
-=======
-from deap import base, creator, tools, gp
 from sklearn.preprocessing import OneHotEncoder
 from sklearn.impute import SimpleImputer
->>>>>>> b2174265
 
 import gama.genetic_programming.compilers.scikitlearn
 from gama.genetic_programming.algorithms.metrics import Metric
