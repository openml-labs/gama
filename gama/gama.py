--- conflicted
+++ resolved
@@ -31,13 +31,9 @@
 
 from gama.utilities.generic.timekeeper import TimeKeeper
 from gama.logging.utility_functions import register_stream_log, register_file_log
-<<<<<<< HEAD
 
 from gama.logging.machine_logging import TOKENS, log_event, MACHINE_LOG_LEVEL
-from gama.utilities.preprocessing import define_preprocessing_steps, format_x_y
-=======
 from gama.utilities.preprocessing import define_preprocessing_steps, basic_encoding, basic_pipeline_extension
->>>>>>> b5f2df97
 from gama.genetic_programming.mutation import random_valid_mutation_in_place
 from gama.genetic_programming.mutation import random_valid_mutation_in_place
 from gama.genetic_programming.crossover import random_crossover
@@ -48,7 +44,6 @@
 from gama.configuration.parser import pset_from_config
 from gama.genetic_programming.operator_set import OperatorSet
 from gama.genetic_programming.compilers.scikitlearn import compile_individual
-<<<<<<< HEAD
 
 from gama.d3m.metalearning import generate_warm_start_pop
 
@@ -57,9 +52,6 @@
 gamalog.setLevel(MACHINE_LOG_LEVEL)
 
 from gama.postprocessing import BestFitPostProcessing, EnsemblePostProcessing, NoPostProcessing, BasePostProcessing
-=======
-from gama.postprocessing import BestFitPostProcessing, BasePostProcessing
->>>>>>> b5f2df97
 from gama.utilities.generic.async_evaluator import AsyncEvaluator
 from gama.utilities.metrics import Metric
 
@@ -83,11 +75,7 @@
                  random_state: Optional[int] = None,
                  max_total_time: int = 3600,
                  max_eval_time: Optional[int] = None,
-<<<<<<< HEAD
-                 n_jobs: int = 1,
-=======
                  n_jobs: Optional[int] = None,
->>>>>>> b5f2df97
                  verbosity: int = logging.WARNING,
                  keep_analysis_log: Optional[str] = 'gama.log',
                  cache_dir: Optional[str] = None,
@@ -122,11 +110,7 @@
             Time in seconds that can be used to evaluate any one single individual.
             If None, set to 0.1 * max_total_time.
 
-<<<<<<< HEAD
-        n_jobs: int (default=1)
-=======
         n_jobs: int, optional (default=None)
->>>>>>> b5f2df97
             The amount of parallel processes that may be created to speed up `fit`.
             Accepted values are positive integers, -1 or None.
             If -1 is specified, multiprocessing.cpu_count() processes are created.
@@ -232,8 +216,8 @@
             individual_creator = expression_creator
             # Turning off the grammar checking of individuals generated through reproduction
             # TODO: Debug grammar checking for reproduction
-#            mutate = partial(conformant_mutation, primitive_set=self._pset, rule=self._grammar_rule)
-#            mate = partial(conformant_crossover, rule=self._grammar_manager)
+            # mutate = partial(conformant_mutation, primitive_set=self._pset, rule=self._grammar_rule)
+            # mate = partial(conformant_crossover, rule=self._grammar_manager)
             mutate = partial(random_valid_mutation_in_place, primitive_set=self._pset)
             mate = random_crossover
         else:
@@ -251,10 +235,9 @@
             evaluate_callback=self._on_evaluation_completed
         )
 
-<<<<<<< HEAD
     def clean_pipeline_string(self, p):
         return str(p)
-=======
+
     def _np_to_matching_dataframe(self, x: np.ndarray) -> pd.DataFrame:
         """ Format the numpy array to a dataframe whose column types match the training data. """
         if not isinstance(x, np.ndarray):
@@ -268,9 +251,9 @@
     def _prepare_for_prediction(self, x):
         if isinstance(x, np.ndarray):
             x = self._np_to_matching_dataframe(x)
-        x = self._basic_encoding_pipeline.transform(x)
+        if self._basic_encoding_pipeline is not None:
+            x = self._basic_encoding_pipeline.transform(x)
         return x
->>>>>>> b5f2df97
 
     def _predict(self, x: pd.DataFrame):
         raise NotImplemented('_predict is implemented by base classes.')
@@ -386,12 +369,8 @@
             x: Union[pd.DataFrame, np.ndarray],
             y: Union[pd.DataFrame, pd.Series, np.ndarray],
             warm_start: bool = False,
-<<<<<<< HEAD
             keep_cache: bool = False,
-            d3m_mode: bool = False):
-=======
-            keep_cache: bool = False) -> None:
->>>>>>> b5f2df97
+            d3m_mode: bool = False) -> None:
         """ Find and fit a model to predict target y from X.
 
         Various possible machine learning pipelines will be fit to the (X,y) data.
@@ -417,21 +396,20 @@
             kinds of preprocessing have already been performed and leave the inputs as D3M Dataframes.
         """
         with self._time_manager.start_activity('preprocessing', activity_meta=['default']):
-<<<<<<< HEAD
             y_type = pd.DataFrame if d3m_mode else pd.Series
             self._X, self._y = format_x_y(x, y, y_type)
             self._classes = list(set(self._y))
             if not d3m_mode:
                 steps = define_preprocessing_steps(self._X, max_extra_features_created=None, max_categories_for_one_hot=10)
                 self._operator_set._safe_compile = partial(compile_individual, preprocessing_steps=steps)
-=======
-            x, self._y = format_x_y(x, y)
-            self._inferred_dtypes = x.dtypes
-            self._X, self._basic_encoding_pipeline = basic_encoding(x)
-            steps = basic_pipeline_extension(self._X)
-            #  steps = define_preprocessing_steps(self._X, max_extra_features_created=None, max_categories_for_one_hot=10)
-            self._operator_set._safe_compile = partial(compile_individual, preprocessing_steps=steps)
->>>>>>> b5f2df97
+
+            # DEV Branch code, does global encoding for Ordinal and One Hot Encoding
+            # x, self._y = format_x_y(x, y)
+            # self._inferred_dtypes = x.dtypes
+            # self._X, self._basic_encoding_pipeline = basic_encoding(x)
+            # steps = basic_pipeline_extension(self._X)
+            # #  steps = define_preprocessing_steps(self._X, max_extra_features_created=None, max_categories_for_one_hot=10)
+            # self._operator_set._safe_compile = partial(compile_individual, preprocessing_steps=steps)
 
         fit_time = int((1 - self._post_processing.time_fraction) * self._time_manager.total_time_remaining)
 
