--- conflicted
+++ resolved
@@ -44,15 +44,8 @@
         if model_library is not None and model_library_directory is not None:
             log.warning("model_library_directory will be ignored because model_library is also specified.")
 
-<<<<<<< HEAD
-        if isinstance(y, pd.DataFrame):
-            y = y[y.columns[0]]
-        if not isinstance(y, pd.Series):
-            raise TypeError(f"`y_true` must be of type pandas.Series but is {type(y)}.")
-=======
         if not isinstance(y, (pd.Series, pd.DataFrame)):
             raise TypeError(f"`y_true` must be of type pandas.DataFrame or pandas.Series but is {type(y)}.")
->>>>>>> ffc13000
 
         self._metric = metric
         self._model_library_directory = model_library_directory
