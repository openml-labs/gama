from collections import namedtuple
import os
import pickle
import logging

import pandas as pd
import numpy as np
from sklearn.preprocessing import OneHotEncoder
import stopit

from gama.genetic_programming.algorithms.metrics import Metric
from gama.utilities.generic.async_executor import AsyncExecutor, wait_first_complete

log = logging.getLogger(__name__)
Model = namedtuple("Model", ['name', 'pipeline', 'predictions', 'validation_score'])


class Ensemble(object):

    def __init__(self, metric, y: pd.Series,
                 model_library=None, model_library_directory=None,
                 shrink_on_pickle=True, n_jobs=1):
        """
        Either model_library or model_library_directory must be specified.
        If model_library is specified, model_library_directory is ignored.

        :param metric: string or `gama.ea.metrics.Metric`. Metric to optimize the ensemble towards.
        :param y: the true labels for the predictions made by the models in the library.
        :param model_library: A list of models from which an ensemble can be built.
        :param model_library_directory: a directory containing results of model evaluations.
        :param shrink_on_pickle: if True, remove memory-intensive attributes that are required during fit,
                                 but not predict, before pickling
        :param n_jobs: the number of jobs to run in parallel when fitting the final ensemble.
        :param label_encoder: a LabelEncoder which can decode the model predictions to desired labels.
        """
        if isinstance(metric, str):
            metric = Metric(metric)
        elif not isinstance(metric, Metric):
            raise ValueError("metric must be specified as string or `gama.ea.metrics.Metric`.")

        if model_library is None and model_library_directory is None:
            raise ValueError("At least one of model_library or model_library_directory must be specified.")

        if model_library is not None and model_library_directory is not None:
            log.warning("model_library_directory will be ignored because model_library is also specified.")

        if not isinstance(y, pd.Series):
            raise TypeError(f"`y_true` must be of type pandas.Series but is {type(y)}.")

        self._metric = metric
        self._model_library_directory = model_library_directory
        self._model_library = model_library if model_library is not None else []
        self._shrink_on_pickle = shrink_on_pickle
        self._n_jobs = n_jobs
<<<<<<< HEAD
        # This may be a pandas series.  Make sure its an np array to make downstream code happy
        self._y_true = np.array(y_true)
        self._y_score = y_true
=======
        self._y = y
>>>>>>> 1c1e3d4d
        self._prediction_transformation = None

        self._fit_models = None
        self._maximize = True
        self._child_ensembles = []
        self._models = {}

    @property
    def model_library(self):
        if not self._model_library:
            log.debug("Loading model library from disk.")
            self._model_library = load_predictions(self._model_library_directory, self._prediction_transformation)
            log.info("Loaded model library of size {} from disk.".format(len(self._model_library)))

        return self._model_library

    def _ensemble_validation_score(self, prediction_to_validate=None):
        raise NotImplementedError("Must be implemented by child class.")

    def _total_fit_weights(self):
        return sum([weight for (model, weight) in self._fit_models])

    def _total_model_weights(self):
        return sum([weight for (model, weight) in self._models.values()])

    def _averaged_validation_predictions(self):
        """ Get weighted average of predictions from the self._models on the hillclimb/validation set. """
        weighted_sum_predictions = sum([model.predictions * weight for (model, weight) in self._models.values()])
        return weighted_sum_predictions / self._total_model_weights()

    def build_initial_ensemble(self, n):
        """ Builds an ensemble of n models, based solely on the performance of individual models, not their combined performance.

        :param n: Number of models to include.
        :return: self
        """
        if not n > 0:
            raise ValueError("Ensemble must include at least one model.")
        if self._models:
            log.warning("The ensemble already contained models. Overwriting the ensemble.")
            self._models = {}

        sorted_ensembles = reversed(sorted(self.model_library, key=lambda m: m.validation_score))

        # Since the model library only features unique models, we do not need to check for duplicates here.
        selected_models = list(sorted_ensembles)[:n]
        for model in selected_models:
            self._add_model(model)

        log.debug("Initial ensemble created with score {}".format(self._ensemble_validation_score()))
        return self

    def _add_model(self, model, add_weight=1):
        """ Adds a specific model to the ensemble or increases its weight if it already is contained. """
        model, weight = self._models.pop(model.pipeline, (model, 0))
        self._models[model.pipeline] = (model, weight + add_weight)
        log.debug("Assigned a weight of {} to model {}".format(weight + add_weight, model.name))

    def expand_ensemble(self, n):
        """ Adds new models to the ensemble based on earlier given data.

        :param n: Number of models to add to current ensemble.
        :return: self
        """
        if not n > 0:
            raise ValueError("n must be greater than 0.")

        for _ in range(n):
            best_addition_score = -float('inf')
            current_weighted_average = self._averaged_validation_predictions()
            current_total_weight = self._total_model_weights()
            for model in self.model_library:
                if model.validation_score == 0:
                    continue
                candidate_pred = current_weighted_average + \
                                 (model.predictions - current_weighted_average) / (current_total_weight + 1)
                candidate_ensemble_score = self._ensemble_validation_score(candidate_pred)
                if best_addition_score < candidate_ensemble_score:
                    best_addition, best_addition_score = model, candidate_ensemble_score

            self._add_model(best_addition)
            log.info('Ensemble size {} , best score: {}'.format(self._total_model_weights(), best_addition_score))

        return self

    def fit(self, X, y, timeout=1e6):
        """ Constructs an Ensemble out of the library of models.

        :param X: Data to fit the final selection of models on.
        :param y: Targets corresponding to features X.
        :param timeout: Maximum amount of time in seconds that is allowed in total for fitting pipelines.
                        If this time is exceeded, only pipelines fit until that point are taken into account when making
                        predictions. Starting the parallelization takes roughly 4 seconds by itself.
        :return: self.
        """
        if not self._models:
            raise RuntimeError("You need to call `build` to select models for the ensemble, before fitting them.")
        if timeout <= 0:
            raise ValueError("timeout must be greater than 0.")

        self._fit_models = []
        futures = set()
        with stopit.ThreadingTimeout(timeout) as c_mgr, AsyncExecutor(self._n_jobs) as async_:
            for (model, weight) in self._models.values():
                futures.add(async_.submit(fit_and_weight, (model.pipeline, X, y, weight)))

            for _ in self._models.values():
                done, futures = wait_first_complete(futures)
                for future in done:
                    pipeline, weight = future.result()
                    if weight > 0:
                        self._fit_models.append((pipeline, weight))

        if not c_mgr:
            log.info("Fitting of ensemble stopped early.")

        return self

    def _get_weighted_mean_predictions(self, X, predict_method='predict'):
        weighted_predictions = []
        for (model, weight) in self._fit_models:
            target_prediction = getattr(model, predict_method)(X)
            if self._prediction_transformation:
                target_prediction = self._prediction_transformation(target_prediction)
            weighted_predictions.append(target_prediction * weight)

        return sum(weighted_predictions) / self._total_fit_weights()

    def __str__(self):
        if not self._models:
            return "Ensemble with no models."
        ensemble_str = "Ensemble of {} unique pipelines.\nR\tW\tScore\tPipeline\n".format(len(self._models))
        for i, (model, weight) in enumerate(sorted(self._models.values(), key=lambda x: x[0].validation_score)):
            ensemble_str += "{}\t{}\t{:.4f}\t{}\n".format(i, weight, model.validation_score[0], model.name)
        return ensemble_str

    def __getstate__(self):
        if self._shrink_on_pickle:
            log.info('Shrinking before pickle because shrink_on_pickle is True.'
                     'Removing anything that is not needed for predict-functionality.'
                     'Functionality to expand ensemble after unpickle is not available.')
            self._models = None
            self._model_library = None
            self._child_ensembles = None
            # self._y_true can not be removed as it is needed to ensure proper dimensionality of predictions
            # alternatively, one could just save the number of classes instead.

        return self.__dict__.copy()


def load_predictions(cache_dir, prediction_transformation=None):
    models = []
    for file in os.listdir(cache_dir):
        if file.endswith('.pkl'):
            file_name = os.path.join(cache_dir, file)
            if os.stat(file_name).st_size > 0:
                # We check file size, because writing to disk may be interrupted if the process was terminated due
                # to a restart/timeout. I can not find specifications saying that any interrupt of pickle.dump leads
                # to 0-sized files, but in practice this seems to case so far.
                with open(os.path.join(cache_dir, file), 'rb') as fh:
                    pl, predictions, scores = pickle.load(fh)
                if prediction_transformation:
                    predictions = prediction_transformation(predictions)
                models.append(Model(str(pl), pl, predictions, scores))
    return models


def fit_and_weight(args):
    """ Fit the pipeline given the data. Update weight to 0 if fitting fails.

    :return:  pipeline, weight - The same pipeline that was provided as input.
                                 Weight is either the input value of `weight`, if fitting succeeded, or 0 if *any*
                                 exception occurred during fitting.
    """
    pipeline, X, y, weight = args
    try:
        pipeline.fit(X, y)
    except Exception:
        log.warning("Exception when fitting pipeline {} of the ensemble. Assigning weight of 0."
                    .format(pipeline), exc_info=True)
        weight = 0

    return pipeline, weight


class EnsembleClassifier(Ensemble):
    def __init__(self, metric, y_true, label_encoder=None, *args, **kwargs):
        super().__init__(metric, y_true, *args, **kwargs)
        self._label_encoder = label_encoder

        # For metrics that only require class labels, we still want to apply one-hot-encoding to average predictions.
        y_as_squeezed_array = y_true.values.reshape(-1, 1)
        self._one_hot_encoder = OneHotEncoder(categories='auto').fit(y_as_squeezed_array)

        if self._metric.requires_probabilities:
            self._y = self._one_hot_encoder.transform(y_as_squeezed_array).toarray()
        else:
            def one_hot_encode_predictions(predictions):
                return self._one_hot_encoder.transform(predictions.reshape(-1, 1))

            self._prediction_transformation = one_hot_encode_predictions
            # Dayne added.  Predictions were getting encoded, but ground truth was not
            self._y_score = self._one_hot_encoder.transform(self._y_true.reshape(-1, 1)).toarray()


    def _ensemble_validation_score(self, prediction_to_validate=None):
        if prediction_to_validate is None:
            prediction_to_validate = self._averaged_validation_predictions()

        if self._metric.requires_probabilities:
            return self._metric.maximizable_score(self._y, prediction_to_validate)
        else:
            # argmax returns (N, 1) matrix, need to squeeze it to (N,) for scoring.
            class_predictions = np.argmax(prediction_to_validate.toarray(), axis=1)
            return self._metric.maximizable_score(self._y, class_predictions)

    def predict(self, X):
        if self._metric.requires_probabilities:
            log.warning('Ensemble was tuned with a class-probabilities metric. '
                        'Using argmax of probabilities, which may not give optimal predictions.')
            class_probabilities = self._get_weighted_mean_predictions(X, 'predict_proba')
        else:
            class_probabilities = self._get_weighted_mean_predictions(X, 'predict').toarray()

        class_predictions = np.argmax(class_probabilities, axis=1)
        if self._label_encoder:
            class_predictions = self._label_encoder.inverse_transform(class_predictions)
        return class_predictions

    def predict_proba(self, X):
        if self._metric.requires_probabilities:
            return self._get_weighted_mean_predictions(X, 'predict_proba')
        else:
            log.warning('Ensemble was tuned with a class label predictions metric, not probabilities. '
                        'Using weighted mean of class predictions.')
            return self._get_weighted_mean_predictions(X, 'predict').toarray()


class EnsembleRegressor(Ensemble):
    def _ensemble_validation_score(self, prediction_to_validate=None):
        if prediction_to_validate is None:
            prediction_to_validate = self._averaged_validation_predictions()
        return self._metric.maximizable_score(self._y, prediction_to_validate)

    def predict(self, X):
        return self._get_weighted_mean_predictions(X)<|MERGE_RESOLUTION|>--- conflicted
+++ resolved
@@ -52,13 +52,7 @@
         self._model_library = model_library if model_library is not None else []
         self._shrink_on_pickle = shrink_on_pickle
         self._n_jobs = n_jobs
-<<<<<<< HEAD
-        # This may be a pandas series.  Make sure its an np array to make downstream code happy
-        self._y_true = np.array(y_true)
-        self._y_score = y_true
-=======
         self._y = y
->>>>>>> 1c1e3d4d
         self._prediction_transformation = None
 
         self._fit_models = None
@@ -260,9 +254,6 @@
                 return self._one_hot_encoder.transform(predictions.reshape(-1, 1))
 
             self._prediction_transformation = one_hot_encode_predictions
-            # Dayne added.  Predictions were getting encoded, but ground truth was not
-            self._y_score = self._one_hot_encoder.transform(self._y_true.reshape(-1, 1)).toarray()
-
 
     def _ensemble_validation_score(self, prediction_to_validate=None):
         if prediction_to_validate is None:
