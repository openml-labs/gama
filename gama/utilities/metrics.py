--- conflicted
+++ resolved
@@ -1,16 +1,11 @@
 from enum import Enum
 from typing import Iterable, Tuple, Union
-import numpy as np
 
 from sklearn.metrics import get_scorer, make_scorer
 from sklearn.metrics._scorer import _ProbaScorer, _BaseScorer, SCORERS
 
 # scores that ground truth labels are not needed
-<<<<<<< HEAD
 from sklearn.metrics import silhouette_score, calinski_harabasz_score, davies_bouldin_score
-=======
-from sklearn.metrics import silhouette_score, calinski_harabasz_score, davies_bouldin_score, silhouette_samples
->>>>>>> 2fd2345c
 
 SCORERS['silhouette'] = make_scorer(silhouette_score)
 SCORERS['calinski_harabasz'] = make_scorer(calinski_harabasz_score)
@@ -21,7 +16,6 @@
     for average in ["macro", "micro", "samples", "weighted"]:
         classification_metrics.add(f"{metric}_{average}")
 
-<<<<<<< HEAD
 regression_metrics = {
     "explained_variance",
     "r2",
@@ -30,15 +24,6 @@
     "neg_median_absolute_error",
     "neg_mean_squared_error",
 }
-=======
-regression_metrics = {"explained_variance",
-                      "r2",
-                      "neg_mean_absolute_error",
-                      "neg_mean_squared_log_error",
-                      "neg_median_absolute_error",
-                      "neg_mean_squared_error",
-                      }
->>>>>>> 2fd2345c
 
 clustering_metrics = {'silhouette',
                       'calinski_harabasz',
@@ -56,11 +41,7 @@
                       }
 
 all_metrics = {*classification_metrics, *regression_metrics, *clustering_metrics}
-<<<<<<< HEAD
 reversed_scorers = {repr(v): k for k, v in SCORERS.items()}
-=======
-reversed_scorers = {v: k for k, v in SCORERS.items()}
->>>>>>> 2fd2345c
 
 
 class MetricType(Enum):
@@ -69,10 +50,6 @@
     CLASSIFICATION: int = 1  #: discrete target
     REGRESSION: int = 2  #: continuous target
     CLUSTERING: int = 3  #: unknown target
-<<<<<<< HEAD
-=======
-
->>>>>>> 2fd2345c
 
 class Metric:
     """A thin layer around the `scorer` class of scikit-learn."""
@@ -115,7 +92,6 @@
 ) -> Tuple[Metric, ...]:
     if isinstance(scoring, str):
         return tuple([Metric(scoring)])
-
     if isinstance(scoring, Metric):
         return tuple([scoring])
 
