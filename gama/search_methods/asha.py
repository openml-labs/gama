from functools import partial
import logging
import math
from typing import List, Optional, Dict, Tuple, Any, Union

import pandas as pd
import stopit

from gama.genetic_programming.operator_set import OperatorSet
from gama.logging.evaluation_logger import EvaluationLogger
from gama.search_methods.base_search import BaseSearch
from gama.utilities.generic.async_evaluator import AsyncEvaluator
from gama.genetic_programming.components.individual import Individual

log = logging.getLogger(__name__)


class AsynchronousSuccessiveHalving(BaseSearch):
    """Asynchronous Halving Algorithm by Li et al.

    paper: https://arxiv.org/abs/1810.05934

    Parameters
    ----------
    reduction_factor: int, optional (default=3)
        Reduction factor of candidates between each rung.
    minimum_resource: int or float, optional (default=0.125)
        Number of samples to use in the lowest rung.
        If integer, it specifies the number of rows.
        If float, it specifies the fraction of the dataset.
    maximum_resource: int or float optional (default=1.0)
        Number of samples to use in the top rung.
        If integer, it specifies the number of rows.
        If float, it specifies the fraction of the dataset.
    minimum_early_stopping_rate: int (default=0)
        Number of lowest rungs to skip.
    """

    def __init__(
        self,
        reduction_factor: Optional[int] = None,
        minimum_resource: Optional[Tuple[int, float]] = None,
        maximum_resource: Optional[Tuple[int, float]] = None,
        minimum_early_stopping_rate: Optional[int] = None,
    ):
        super().__init__()
        # maps hyperparameter -> (set value, default)
        self._hyperparameters: Dict[str, Tuple[Any, Any]] = dict(
            reduction_factor=(reduction_factor, 3),
            minimum_resource=(minimum_resource, 0.125),
            maximum_resource=(maximum_resource, 1.0),
            minimum_early_stopping_rate=(minimum_early_stopping_rate, 0),
        )
        self.output = []

        self.logger = partial(
            EvaluationLogger,
            extra_fields=dict(
                rung=lambda e: e.individual.meta.get("rung", "unknown"),
                subsample=lambda e: e.individual.meta.get("subsample", "unknown"),
            ),
        )

<<<<<<< HEAD
    def dynamic_defaults(
        self, x: pd.DataFrame, y: pd.DataFrame, time_limit: float
    ) -> None:
        set_max, default = self._hyperparameters["maximum_resource"]
        if set_max is not None and len(y) < set_max:
            # todo: take into account the evaluation procedure as well.
            logging.warning(
                f"`maximum_resource` was set to {set_max}, but the dataset only"
                f"contains {len(y)} samples. Reverting to default (1.0) instead."
            )
            self._hyperparameters["maximum_resource"] = (None, default)

    def search(
        self, operations: OperatorSet, start_candidates: List[Individual]
    ) -> None:
=======
    def dynamic_defaults(self, x: pd.DataFrame, y: pd.DataFrame, time_limit: float):
        # `maximum_resource` is the number of samples used in the highest rung.
        # this typically should be the number of samples in the (training) dataset.
        self._overwrite_hyperparameter_default("maximum_resource", len(x))

    def search(self, operations: OperatorSet, start_candidates: List[Individual]):
>>>>>>> 2c99e737
        self.output = asha(
            operations, start_candidates=start_candidates, **self.hyperparameters
        )


def asha(
    operations: OperatorSet,
    start_candidates: List[Individual],
    reduction_factor: int = 3,
    minimum_resource: Union[int, float] = 0.125,
    maximum_resource: Union[int, float] = 1.0,
    minimum_early_stopping_rate: int = 0,
    max_full_evaluations: Optional[int] = None,
) -> List[Individual]:
    """Asynchronous Halving Algorithm by Li et al.

    paper: https://arxiv.org/abs/1810.05934

    Parameters
    ----------
    operations: OperatorSet
        An operator set with `evaluate` and `individual` functions.
    start_candidates: List[Individual]
        A list which contains the set of best found individuals during search.
    reduction_factor: int (default=3)
        Reduction factor of candidates between each rung.
    minimum_resource: int or float, optional (default=0.125)
        Number of samples to use in the lowest rung.
        If integer, it specifies the number of rows.
        If float, it specifies the fraction of the dataset.
    maximum_resource: int or float optional (default=1.0)
        Number of samples to use in the top rung.
        If integer, it specifies the number of rows.
        If float, it specifies the fraction of the dataset.
    minimum_early_stopping_rate: int (default=1)
        Number of lowest rungs to skip.
    max_full_evaluations: Optional[int] (default=None)
        Maximum number of individuals to evaluate on the max rung (i.e. on all data).
        If None, the algorithm will be run indefinitely.

    Returns
    -------
    List[Individual]
        Individuals of the highest rung in which
        at least one individual has been evaluated.
    """
    if not isinstance(minimum_resource, type(maximum_resource)):
        raise ValueError("Currently minimum and maximum resource must same type.")

    # Note that here we index the rungs by all possible rungs (0..ceil(log_eta(R/r))),
    # and ignore the first minimum_early_stopping_rate rungs.
    # This contrasts the paper where rung 0 refers to the first used one.
    max_rung = math.ceil(
        math.log(maximum_resource / minimum_resource, reduction_factor)
    )
    rungs = range(minimum_early_stopping_rate, max_rung + 1)
    rung_resources = {
        rung: min(minimum_resource * (reduction_factor**rung), maximum_resource)
        for rung in rungs
    }
    evaluate = partial(
        evaluate_on_rung, evaluate_individual=operations.evaluate, max_rung=max_rung
    )

    # Highest rungs first is how we typically iterate them
    # Should we just use lists of lists/heaps instead?
    rung_individuals: Dict[int, List[Tuple[float, Individual]]] = {
        rung: [] for rung in reversed(rungs)
    }
    promoted_individuals: Dict[int, List[Individual]] = {
        rung: [] for rung in reversed(rungs)
    }

    def get_job():
        for rung, individuals in list(rung_individuals.items())[1:]:
            # This is not in the paper code but is derived from fig 2b
            n_to_promote = math.floor(len(individuals) / reduction_factor)
            if n_to_promote - len(promoted_individuals[rung]) > 0:
                # Problem: equal loss falls back on comparison of individual
                not_promoted = set(individuals) - set(promoted_individuals[rung])
                if len(not_promoted) > 0:
                    to_promote = max(not_promoted, key=lambda i: i[0])
                    promoted_individuals[rung].append(to_promote)
                    return to_promote[1], rung + 1

        if start_candidates is not None and len(start_candidates) > 0:
            return start_candidates.pop(), minimum_early_stopping_rate
        else:
            return operations.individual(), minimum_early_stopping_rate

    try:
        with AsyncEvaluator() as async_:
            log.info("ASHA start")

            def start_new_job():
                individual, rung = get_job()
                time_penalty = rung_resources[rung] / max(rung_resources.values())
                async_.submit(
                    evaluate,
                    individual,
                    rung,
                    subsample=rung_resources[rung],
                    timeout=(10 + (time_penalty * 600)),
                )

            for _ in range(8):
                start_new_job()

            while (max_full_evaluations is None) or (
                len(rung_individuals[max_rung]) < max_full_evaluations
            ):
                future = operations.wait_next(async_)
                if future.result is not None:
                    rung = future.result.individual.meta["rung"]
                    loss = future.result.score[0]
                    individual = future.result.individual
                    rung_individuals[rung].append((loss, individual))
                start_new_job()

            highest_rung_reached = max(rungs)
    except stopit.TimeoutException:
        log.info("ASHA ended due to timeout.")
        reached_rungs = (rung for rung, inds in rung_individuals.items() if inds != [])
        highest_rung_reached = max(reached_rungs)
        if highest_rung_reached != max(rungs):
            raise RuntimeWarning("Highest rung not reached.")
    finally:
        for rung, individuals in rung_individuals.items():
            log.info(f"[{len(individuals)}] {rung}")
        return list(map(lambda p: p[1], rung_individuals[highest_rung_reached]))


def evaluate_on_rung(individual, rung, max_rung, evaluate_individual, *args, **kwargs):
    evaluation = evaluate_individual(individual, *args, **kwargs)
    evaluation.individual.meta["rung"] = rung
    evaluation.individual.meta["subsample"] = kwargs.get("subsample")
    # We want to avoid saving evaluations that are not on the max rung to disk,
    # because we only want to use pipelines evaluated on the max rung after search.
    # We're working on a better way to relay this information, this is temporary.
    if evaluation.error is None and rung != max_rung:
        evaluation.error = "Not a full evaluation."
    return evaluation<|MERGE_RESOLUTION|>--- conflicted
+++ resolved
@@ -61,30 +61,14 @@
             ),
         )
 
-<<<<<<< HEAD
-    def dynamic_defaults(
-        self, x: pd.DataFrame, y: pd.DataFrame, time_limit: float
-    ) -> None:
-        set_max, default = self._hyperparameters["maximum_resource"]
-        if set_max is not None and len(y) < set_max:
-            # todo: take into account the evaluation procedure as well.
-            logging.warning(
-                f"`maximum_resource` was set to {set_max}, but the dataset only"
-                f"contains {len(y)} samples. Reverting to default (1.0) instead."
-            )
-            self._hyperparameters["maximum_resource"] = (None, default)
-
-    def search(
-        self, operations: OperatorSet, start_candidates: List[Individual]
-    ) -> None:
-=======
     def dynamic_defaults(self, x: pd.DataFrame, y: pd.DataFrame, time_limit: float):
         # `maximum_resource` is the number of samples used in the highest rung.
         # this typically should be the number of samples in the (training) dataset.
         self._overwrite_hyperparameter_default("maximum_resource", len(x))
 
-    def search(self, operations: OperatorSet, start_candidates: List[Individual]):
->>>>>>> 2c99e737
+    def search(
+        self, operations: OperatorSet, start_candidates: List[Individual]
+    ) -> None:
         self.output = asha(
             operations, start_candidates=start_candidates, **self.hyperparameters
         )
