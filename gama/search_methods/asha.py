--- conflicted
+++ resolved
@@ -17,9 +17,7 @@
 
 class AsynchronousSuccessiveHalving(BaseSearch):
     """Asynchronous Halving Algorithm by Li et al.
-
     paper: https://arxiv.org/abs/1810.05934
-
     Parameters
     ----------
     reduction_factor: int, optional (default=3)
@@ -61,7 +59,6 @@
             ),
         )
 
-<<<<<<< HEAD
     def dynamic_defaults(
         self, x: pd.DataFrame, y: pd.DataFrame = None, time_limit: float = None
     ) -> None:
@@ -77,14 +74,6 @@
     def search(
         self, operations: OperatorSet, start_candidates: List[Individual]
     ) -> None:
-=======
-    def dynamic_defaults(self, x: pd.DataFrame, y: pd.DataFrame = None, time_limit: float = None):
-        # `maximum_resource` is the number of samples used in the highest rung.
-        # this typically should be the number of samples in the (training) dataset.
-        self._overwrite_hyperparameter_default("maximum_resource", len(x))
-
-    def search(self, operations: OperatorSet, start_candidates: List[Individual]):
->>>>>>> 2fd2345c
         self.output = asha(
             operations, start_candidates=start_candidates, **self.hyperparameters
         )
@@ -100,9 +89,7 @@
     max_full_evaluations: Optional[int] = None,
 ) -> List[Individual]:
     """Asynchronous Halving Algorithm by Li et al.
-
     paper: https://arxiv.org/abs/1810.05934
-
     Parameters
     ----------
     operations: OperatorSet
@@ -124,7 +111,6 @@
     max_full_evaluations: Optional[int] (default=None)
         Maximum number of individuals to evaluate on the max rung (i.e. on all data).
         If None, the algorithm will be run indefinitely.
-
     Returns
     -------
     List[Individual]
