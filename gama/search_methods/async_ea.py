import logging
from functools import partial
from typing import Optional, Any, Tuple, Dict, List, Callable

import pandas as pd

from gama.genetic_programming.components import Individual
from gama.genetic_programming.operator_set import OperatorSet
from gama.logging.machine_logging import TOKENS, log_event
from gama.logging.utility_functions import MultiprocessingLogger
from gama.search_methods.base_search import BaseSearch
<<<<<<< HEAD
from gama.utilities.generic.async_evaluation import AsyncEvaluator
from gama.utilities.generic.async_executor import AsyncExecutor
=======
from gama.utilities.generic.async_evaluator import AsyncEvaluator
>>>>>>> a7c1b6c4

log = logging.getLogger(__name__)


class AsyncEA(BaseSearch):
    """ Perform asynchronous evolutionary optimization.

    Parameters
    ----------
    population_size: int, optional (default=50)
        Maximum number of individuals in the population at any time.

    max_n_evaluations: int, optional (default=None)
        If specified, only a maximum of `max_n_evaluations` individuals are evaluated.
        If None, the algorithm will be run until interrupted by the user or a timeout.

    restart_callback: Callable, optional (default=None)
        A function with signature () -> `bool` which returns `True` if search should be restarted.
    """

    def __init__(self,
                 population_size: Optional[int] = None,
                 max_n_evaluations: Optional[int] = None,
                 restart_callback: Optional[Callable] = None):
        super().__init__()
        # maps hyperparameter -> (set value, default)
        self.hyperparameters: Dict[str, Tuple[Any, Any]] = dict(
            population_size=(population_size, 50),
            restart_callback=(restart_callback, None),
            max_n_evaluations=(max_n_evaluations, None)
        )
        self.output = []

    def dynamic_defaults(self, x: pd.DataFrame, y: pd.DataFrame, time_limit: int):
        pass

    def search(self, operations: OperatorSet, start_candidates: List[Individual]):
        hyperparameters = {parameter: set_value if set_value is not None else default
                           for parameter, (set_value, default) in self.hyperparameters.items()}
        self.output = async_ea(operations, self.output, start_candidates, **hyperparameters)


def async_ea(
        operations: OperatorSet,
        output: List[Individual],
        start_candidates: List[Individual],
        restart_callback: Optional[Callable[[], bool]] = None,
        max_n_evaluations: Optional[int] = None,
        population_size: int = 50) -> List[Individual]:
    """ Perform asynchronous evolutionary optimization given the evolutionary operators in `operations`.

    Parameters
    ----------
    operations: OperatorSet
        An operator set with `evaluate`, `create`, `individual` and `eliminate` functions.
    output: List[Individual]
        A list which contains the set of best found individuals during search.
    start_candidates: List[Individual]
        A list with candidate individuals which should be used to start search from.
    restart_callback: Callable[[], bool], optional (default=None)
        A function with signature () -> bool which returns True if search should be restarted.
    max_n_evaluations: int, optional (default=None)
        If specified, only a maximum of `max_n_evaluations` individuals are evaluated.
        If None, the algorithm will be run indefinitely.
    population_size: int (default=50)
        Maximum number of individuals in the population at any time.

    Returns
    -------
    List[Individual]
        The individuals currently in the population.
    """
    if max_n_evaluations is not None and max_n_evaluations <= 0:
        raise ValueError("'n_evaluations' must be non-negative or None, but was {}.".format(max_n_evaluations))

    max_population_size = population_size
    logger = MultiprocessingLogger()

    evaluate_log = partial(operations.evaluate, logger=logger)

    current_population = output
    n_evaluated_individuals = 0

    with AsyncEvaluator() as async_:
        should_restart = True
        while should_restart:
            should_restart = False
            current_population[:] = []
            log.info('Starting EA with new population.')
            for individual in start_candidates:
                async_.submit(evaluate_log, individual)

            while (max_n_evaluations is None) or (n_evaluated_individuals < max_n_evaluations):
<<<<<<< HEAD
                done = operations.wait_next(async_)
                #logger.flush_to_log(log)
                #for future in done:
                individual = done.result
                current_population.append(individual)
                if len(current_population) > max_population_size:
                    to_remove = operations.eliminate(current_population, 1)
                    log_event(log, TOKENS.EA_REMOVE_IND, to_remove[0])
                    current_population.remove(to_remove[0])

                if len(current_population) > 1:
                    new_individual = operations.create(current_population, 1)[0]
                    futures.add(async_.submit(evaluate_log, new_individual))
=======
                future = operations.wait_next(async_)
                logger.flush_to_log(log)
                if future.exception is None:
                    individual = future.result
                    current_population.append(individual)
                    if len(current_population) > max_population_size:
                        to_remove = operations.eliminate(current_population, 1)
                        log_event(log, TOKENS.EA_REMOVE_IND, to_remove[0])
                        current_population.remove(to_remove[0])

                if len(current_population) > 1:
                    new_individual = operations.create(current_population, 1)[0]
                    async_.submit(evaluate_log, new_individual)
>>>>>>> a7c1b6c4

                should_restart = (restart_callback is not None and restart_callback())
                n_evaluated_individuals += 1
                if should_restart:
                    log.info("Restart criterion met. Restarting with new random population.")
                    log_event(log, TOKENS.EA_RESTART, n_evaluated_individuals)
                    start_candidates = [operations.individual() for _ in range(max_population_size)]
                    break


    return current_population<|MERGE_RESOLUTION|>--- conflicted
+++ resolved
@@ -9,12 +9,7 @@
 from gama.logging.machine_logging import TOKENS, log_event
 from gama.logging.utility_functions import MultiprocessingLogger
 from gama.search_methods.base_search import BaseSearch
-<<<<<<< HEAD
-from gama.utilities.generic.async_evaluation import AsyncEvaluator
-from gama.utilities.generic.async_executor import AsyncExecutor
-=======
 from gama.utilities.generic.async_evaluator import AsyncEvaluator
->>>>>>> a7c1b6c4
 
 log = logging.getLogger(__name__)
 
@@ -108,21 +103,6 @@
                 async_.submit(evaluate_log, individual)
 
             while (max_n_evaluations is None) or (n_evaluated_individuals < max_n_evaluations):
-<<<<<<< HEAD
-                done = operations.wait_next(async_)
-                #logger.flush_to_log(log)
-                #for future in done:
-                individual = done.result
-                current_population.append(individual)
-                if len(current_population) > max_population_size:
-                    to_remove = operations.eliminate(current_population, 1)
-                    log_event(log, TOKENS.EA_REMOVE_IND, to_remove[0])
-                    current_population.remove(to_remove[0])
-
-                if len(current_population) > 1:
-                    new_individual = operations.create(current_population, 1)[0]
-                    futures.add(async_.submit(evaluate_log, new_individual))
-=======
                 future = operations.wait_next(async_)
                 logger.flush_to_log(log)
                 if future.exception is None:
@@ -136,7 +116,6 @@
                 if len(current_population) > 1:
                     new_individual = operations.create(current_population, 1)[0]
                     async_.submit(evaluate_log, new_individual)
->>>>>>> a7c1b6c4
 
                 should_restart = (restart_callback is not None and restart_callback())
                 n_evaluated_individuals += 1
