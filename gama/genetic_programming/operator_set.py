--- conflicted
+++ resolved
@@ -37,16 +37,6 @@
 
     def wait_first_complete(self, *args, **kwargs):
         done, not_done = wait_first_complete(*args, **kwargs)
-<<<<<<< HEAD
-        try:
-            results = [future.result() for future in done]
-        except BrokenProcessPool as e:
-            log.warning("Broken Process Pool while retrieving results.", exc_info=True)
-            raise stopit.TimeoutException
-
-        for result in results:
-            individual = result if not isinstance(result, Sequence) else result[0]
-=======
         for result in [future.result() for future in done]:
             if not isinstance(result, Sequence):
                 individual = result
@@ -56,7 +46,6 @@
             else:
                 # For now, we leave logging for non-standard results to the caller (e.g. rungs in ASHA)
                 individual = result[0]
->>>>>>> ce4a1630
             if self._evaluate_callback is not None:
                 self._evaluate_callback(individual)
         return done, not_done
