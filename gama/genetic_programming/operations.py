import random
from typing import List

from gama.genetic_programming.components import Primitive, Terminal, PrimitiveNode, DATA_TERMINAL, Individual


def random_terminals_for_primitive(primitive_set: dict, primitive: Primitive) -> List[Terminal]:
    """ Return a list with a Terminal matching each terminal type the Primitive requires. """
    return [random.choice(primitive_set[needed_terminal_type]) for needed_terminal_type in primitive.input]


def random_primitive_node(output_type: str, primitive_set: dict, exclude: Primitive = None) -> PrimitiveNode:
    """ Create a PrimitiveNode with a Primitive of specified output_type, with random terminals. """
    primitive = random.choice([p for p in primitive_set[output_type] if p != exclude])
    terminals = random_terminals_for_primitive(primitive_set, primitive)
    return PrimitiveNode(primitive, data_node=DATA_TERMINAL, terminals=terminals)


def create_random_expression(primitive_set: dict, min_length: int = 1, max_length: int = 3) -> PrimitiveNode:
    """ Create an individual with at least `min_length` Primitives and at most `max_length` Primitives. """
    individual_length = random.randint(min_length, max_length)
    learner_node = random_primitive_node(output_type='prediction', primitive_set=primitive_set)
    last_primitive_node = learner_node
    for _ in range(individual_length - 1):
        primitive_node = random_primitive_node(output_type=DATA_TERMINAL, primitive_set=primitive_set)
        last_primitive_node._data_node = primitive_node
        last_primitive_node = primitive_node

<<<<<<< HEAD
    return Individual(learner_node)


def create_seeded_individual(primitive_set: dict, main: Primitive, min_length: int = 1, max_length: int = 3) -> Individual:
    """ Create an individual with at least `min_length` Primitives and at most `max_length` Primitives that
        has `main` as learner node. """
    individual_length = random.randint(min_length, max_length)
    terminals = random_terminals_for_primitive(primitive_set, main)
    learner_node = PrimitiveNode(main, data_node=DATA_TERMINAL, terminals=terminals)
    last_primitive_node = learner_node

    for _ in range(individual_length - 1):
        primitive_node = random_primitive_node(output_type=DATA_TERMINAL, primitive_set=primitive_set)
        last_primitive_node._data_node = primitive_node
        last_primitive_node = primitive_node

    return Individual(learner_node)
=======
    return learner_node
>>>>>>> 5adb851c
<|MERGE_RESOLUTION|>--- conflicted
+++ resolved
@@ -25,25 +25,4 @@
         primitive_node = random_primitive_node(output_type=DATA_TERMINAL, primitive_set=primitive_set)
         last_primitive_node._data_node = primitive_node
         last_primitive_node = primitive_node
-
-<<<<<<< HEAD
-    return Individual(learner_node)
-
-
-def create_seeded_individual(primitive_set: dict, main: Primitive, min_length: int = 1, max_length: int = 3) -> Individual:
-    """ Create an individual with at least `min_length` Primitives and at most `max_length` Primitives that
-        has `main` as learner node. """
-    individual_length = random.randint(min_length, max_length)
-    terminals = random_terminals_for_primitive(primitive_set, main)
-    learner_node = PrimitiveNode(main, data_node=DATA_TERMINAL, terminals=terminals)
-    last_primitive_node = learner_node
-
-    for _ in range(individual_length - 1):
-        primitive_node = random_primitive_node(output_type=DATA_TERMINAL, primitive_set=primitive_set)
-        last_primitive_node._data_node = primitive_node
-        last_primitive_node = primitive_node
-
-    return Individual(learner_node)
-=======
-    return learner_node
->>>>>>> 5adb851c
+    return learner_node