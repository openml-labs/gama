from datetime import datetime
import logging
import os
import time
from typing import Callable, Tuple, Optional, Sequence

import stopit
<<<<<<< HEAD
from sklearn.base import TransformerMixin, is_classifier
from sklearn.model_selection import (
    ShuffleSplit,
    cross_validate,
    check_cv,
    StratifiedShuffleSplit,
)
=======
from sklearn.base import TransformerMixin, is_classifier, is_regressor
from sklearn.model_selection import ShuffleSplit, cross_validate, check_cv
>>>>>>> 2c99e737
from sklearn.pipeline import Pipeline

from gama.utilities.evaluation_library import Evaluation
from gama.utilities.generic.stopwatch import Stopwatch
import numpy as np
from gama.utilities.metrics import Metric
from gama.genetic_programming.components import Individual, PrimitiveNode, Fitness

log = logging.getLogger(__name__)


def primitive_node_to_sklearn(primitive_node: PrimitiveNode) -> object:
    hyperparameters = {
        terminal.output: terminal.value for terminal in primitive_node._terminals
    }
    return primitive_node._primitive.identifier(**hyperparameters)


def compile_individual(
    individual: Individual,
    parameter_checks=None,
    preprocessing_steps: Sequence[Tuple[str, TransformerMixin]] = None,
) -> Pipeline:
    steps = [
        (str(i), primitive_node_to_sklearn(primitive))
        for i, primitive in enumerate(individual.primitives)
    ]
    if preprocessing_steps:
        steps = steps + list(reversed(preprocessing_steps))
    return Pipeline(list(reversed(steps)))


def object_is_valid_pipeline(o: object) -> bool:
    """Determines if object behaves like a scikit-learn pipeline."""
    return (
        o is not None
        and hasattr(o, "fit")
        or hasattr(o, "predict")
        and hasattr(o, "steps")
    )


def evaluate_pipeline(
    pipeline,
    x,
    y_train,
    timeout: float,
    metrics: Tuple[Metric],
    cv=5,
    subsample=None,
) -> Tuple:
    """Score `pipeline` with k-fold CV according to `metrics` on (a subsample of) X, y

    Returns
    -------
    Tuple:
        prediction: np.ndarray if successful, None if not
        scores: tuple with one float per metric, each value is -inf on fail.
        estimators: list of fitted pipelines if successful, None if not
        error: None if successful, otherwise an Exception
    """
    if not object_is_valid_pipeline(pipeline):
        raise TypeError("Pipeline must not be None and requires fit, predict, steps.")
    if not timeout > 0:
        raise ValueError(f"`timeout` must be greater than 0, is {timeout}.")

    prediction, estimators = None, None
    # default score for e.g. timeout or failure
    scores = tuple([float("-inf")] * len(metrics))
    is_classification = is_classifier(pipeline)

    with stopit.ThreadingTimeout(timeout) as c_mgr:
        try:
            # When splits are generated (i.e., cv is an int), they are deterministic
            splitter = check_cv(cv, y_train, classifier=is_classification)

            require_subsample = (
                isinstance(subsample, int) and subsample < len(y_train)
            ) or (isinstance(subsample, float) and subsample < 1.0)

            if require_subsample:
                # We subsample the training sets, but not the test sets.
                # This allows for performance comparisons across subsample levels.
                new_splits = []
                for train, test in splitter.split(x, y_train):
                    if is_classification:
                        sampler = StratifiedShuffleSplit(
                            n_splits=1, train_size=subsample, random_state=0
                        )
                    else:
                        sampler = ShuffleSplit(
                            n_splits=1, train_size=subsample, random_state=0
                        )
                    full_train_x, full_train_y = x.iloc[train, :], y_train[train]
                    subsample_idx, _ = next(sampler.split(full_train_x, full_train_y))
                    new_splits.append((subsample_idx, test))
                splitter = new_splits

<<<<<<< HEAD
            result = cross_validate(
                pipeline,
                x,
                y_train,
                cv=splitter,
                return_estimator=True,
                scoring=dict([(m.name, m) for m in metrics]),
                error_score="raise",
            )
            scores = tuple([np.mean(result[f"test_{m.name}"]) for m in metrics])
            estimators = result["estimator"]

            splitter = (
                splitter if isinstance(splitter, list) else splitter.split(x, y_train)
            )
            for (estimator, (_, test)) in zip(estimators, splitter):
                if any([m.requires_probabilities for m in metrics]):
                    fold_pred = estimator.predict_proba(x.iloc[test, :])
                else:
                    fold_pred = estimator.predict(x.iloc[test, :])
=======
            if not(is_classifier(pipeline) or is_regressor(pipeline)):
                prediction = pipeline.fit_predict(x)
                scores = tuple([m.score(x, prediction) for m in metrics])
                estimators = pipeline
>>>>>>> 2c99e737

            else:
                if is_classifier(pipeline):
                    splitter = check_cv(cv, y_train, classifier=True)
                else:
                    splitter = check_cv(cv, y_train)

                result = cross_validate(
                    pipeline,
                    x,
                    y_train,
                    cv=splitter,
                    return_estimator=True,
                    scoring=[m.name for m in metrics],
                    error_score="raise",
                )
                scores = tuple([np.mean(result[f"test_{m.name}"]) for m in metrics])
                estimators = result["estimator"]

                for (estimator, (_, test)) in zip(estimators, splitter.split(x, y_train)):
                    if any([m.requires_probabilities for m in metrics]):
                        fold_pred = estimator.predict_proba(x.iloc[test, :])
                    else:
                        fold_pred = estimator.predict(x.iloc[test, :])

                    if prediction is None:
                        if fold_pred.ndim == 2:
                            prediction = np.empty(shape=(len(y_train), fold_pred.shape[1]))
                        else:
                            prediction = np.empty(shape=(len(y_train),))
                    prediction[test] = fold_pred

        except stopit.TimeoutException:
            # This exception is handled by the ThreadingTimeout context manager.
            raise
        except KeyboardInterrupt:
            raise
        except Exception as e:
            return prediction, scores, estimators, e

    if c_mgr.state == c_mgr.INTERRUPTED:
        # A TimeoutException was raised, but not by the context manager.
        # This indicates that the outer context manager (the ea) timed out.
        raise stopit.utils.TimeoutException()

    if not c_mgr:
        # For now we treat an eval timeout the same way as
        # e.g. NaN exceptions and use the default score.
        return prediction, scores, estimators, stopit.TimeoutException()

    return prediction, tuple(scores), estimators, None


def evaluate_individual(
    individual: Individual,
    evaluate_pipeline: Callable,
    timeout: float = 1e6,
    deadline: Optional[float] = None,
    add_length_to_score: bool = True,
    **kwargs,
) -> Evaluation:
    """Evaluate the pipeline specified by individual, and record

    Parameters
    ----------
    individual: Individual
        Blueprint for the pipeline to evaluate.
    evaluate_pipeline: Callable
        Function which takes the pipeline and produces validation predictions,
        scores, estimators and errors.
    timeout: float (default=1e6)
        Maximum time in seconds that the evaluation is allowed to take.
        Don't depend on high accuracy.
        A shorter timeout is imposed if `deadline` is in less than `timeout` seconds.
    deadline: float, optional
        A time in seconds since epoch.
        Cut off evaluation at `deadline` even if `timeout` seconds have not yet elapsed.
    add_length_to_score: bool (default=True)
        Add the length of the individual to the score result of the evaluation.
    **kwargs: Dict, optional (default=None)
        Passed to `evaluate_pipeline` function.

    Returns
    -------
    Evaluation

    """
    result = Evaluation(individual, pid=os.getpid())
    result.start_time = datetime.now()

    if deadline is not None:
        time_to_deadline = deadline - time.time()
        timeout = min(timeout, time_to_deadline)

    with Stopwatch() as wall_time, Stopwatch(time.process_time) as process_time:
        evaluation = evaluate_pipeline(individual.pipeline, timeout=timeout, **kwargs)
        result._predictions, result.score, result._estimators, error = evaluation
        if error is not None:
            result.error = f"{type(error)} {str(error)}"
    result.duration = wall_time.elapsed_time

    if add_length_to_score:
        result.score = result.score + (-len(individual.primitives),)
    individual.fitness = Fitness(
        result.score,
        result.start_time,
        wall_time.elapsed_time,
        process_time.elapsed_time,
    )

    return result<|MERGE_RESOLUTION|>--- conflicted
+++ resolved
@@ -5,7 +5,6 @@
 from typing import Callable, Tuple, Optional, Sequence
 
 import stopit
-<<<<<<< HEAD
 from sklearn.base import TransformerMixin, is_classifier
 from sklearn.model_selection import (
     ShuffleSplit,
@@ -13,10 +12,8 @@
     check_cv,
     StratifiedShuffleSplit,
 )
-=======
 from sklearn.base import TransformerMixin, is_classifier, is_regressor
 from sklearn.model_selection import ShuffleSplit, cross_validate, check_cv
->>>>>>> 2c99e737
 from sklearn.pipeline import Pipeline
 
 from gama.utilities.evaluation_library import Evaluation
@@ -115,7 +112,6 @@
                     new_splits.append((subsample_idx, test))
                 splitter = new_splits
 
-<<<<<<< HEAD
             result = cross_validate(
                 pipeline,
                 x,
@@ -136,12 +132,10 @@
                     fold_pred = estimator.predict_proba(x.iloc[test, :])
                 else:
                     fold_pred = estimator.predict(x.iloc[test, :])
-=======
             if not(is_classifier(pipeline) or is_regressor(pipeline)):
                 prediction = pipeline.fit_predict(x)
                 scores = tuple([m.score(x, prediction) for m in metrics])
                 estimators = pipeline
->>>>>>> 2c99e737
 
             else:
                 if is_classifier(pipeline):
