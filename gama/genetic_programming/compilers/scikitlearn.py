--- conflicted
+++ resolved
@@ -41,10 +41,7 @@
     return Pipeline(list(reversed(steps)))
 
 
-<<<<<<< HEAD
-def cross_val_predict_score(estimator, X, y_train, metrics=None, cvpredict=cross_val_predict, **kwargs):
-=======
-def cross_val_train_predict(estimator, x, y, predict_method: str = 'predict', cv: int = 5):
+def cross_val_train_predict(estimator, x, y, method: str = 'predict', cv: int = 5):
     """ Perform (Stratified)KFold returning the trained estimators and predictions of each fold. """
     from sklearn.base import clone, is_classifier
     from sklearn.model_selection._split import check_cv
@@ -60,7 +57,7 @@
         x_test, _ = _safe_split(estimator, x, y, test, train)
 
         fold_estimator = clone(estimator)
-        fold_predict = getattr(fold_estimator, predict_method)
+        fold_predict = getattr(fold_estimator, method)
 
         fold_estimator.fit(x_train, y_train)
         estimators.append(fold_estimator)
@@ -74,11 +71,10 @@
 
         predictions[test] = fold_prediction
 
-    return predictions, estimators
-
-
-def cross_val_predict_score(estimator, X, y_train, metrics=None, **kwargs):
->>>>>>> b5f2df97
+    return {'predictions': predictions, 'estimators': estimators}
+
+
+def cross_val_predict_score(estimator, X, y_train, metrics=None, cvpredict=cross_val_train_predict, **kwargs):
     """ Return both the predictions and score of the estimator trained on the data given the cv strategy.
 
     :param y_train: target in appropriate format for training (typically (N,))
@@ -89,18 +85,19 @@
 
     predictions_are_probabilities = any(metric.requires_probabilities for metric in metrics)
     method = 'predict_proba' if predictions_are_probabilities else 'predict'
-<<<<<<< HEAD
     result = cvpredict(estimator, X, y_train, method=method, **kwargs)
+    predictions = result['predictions']
+    y_train = result.get('y_train', y_train)
+    estimators = result.get('estimators', None)
+    # time series = predictions, y_train
+    # other  = predictions, estimators
 
     # Ugly hack to support evaluation for time
-    if isinstance(result, tuple):
-        predictions, y_train = result
-    else:
-        predictions = result
-=======
+    # if isinstance(result, tuple):
+    #     predictions, y_train = result
+    # else:
+    #     predictions = result
     # predictions = cross_val_predict(estimator, X, y_train, method=method, **kwargs)
-    predictions, estimators = cross_val_train_predict(estimator, X, y_train, predict_method=method)
->>>>>>> b5f2df97
 
     if predictions.ndim == 2 and predictions.shape[1] == 1:
         predictions = predictions.squeeze()
@@ -263,7 +260,7 @@
     else:
         predictions = np.concatenate(predictions)
     y_train = np.concatenate(y_part)
-    return predictions, y.iloc[y_train,:]
+    return {'predictions': predictions, 'y_train': y.iloc[y_train, :]}
 
 
 def object_is_valid_pipeline(o):
@@ -275,24 +272,15 @@
 
 
 def evaluate_individual(individual: Individual, evaluate_pipeline_length, *args, **kwargs):
-<<<<<<< HEAD
-    log.info("Evaluating individual: %s" % individual)
-    (scores, start_datetime, wallclock_time, process_time) = evaluate_pipeline(individual.pipeline, *args, **kwargs)
-=======
     (scores, start_datetime, wallclock_time, process_time) = evaluate_pipeline(individual, *args, **kwargs)
->>>>>>> b5f2df97
     if evaluate_pipeline_length:
         scores = (*scores, -len(individual.primitives))
     individual.fitness = Fitness(scores, start_datetime, wallclock_time, process_time)
     return individual
 
 
-<<<<<<< HEAD
-def evaluate_pipeline(pl, X, y_train, timeout, deadline, metrics='accuracy', cv=5, cache_dir=None, logger=None,
+def evaluate_pipeline(individual, X, y_train, timeout, deadline, metrics='accuracy', cv=5, cache_dir=None, logger=None,
                       subsample=None, cvpredict=cross_val_predict):
-=======
-def evaluate_pipeline(individual, X, y_train, timeout, deadline, metrics='accuracy', cv=5, cache_dir=None, logger=None, subsample=None):
->>>>>>> b5f2df97
     """ Evaluates a pipeline used k-Fold CV. """
     pl = individual.pipeline
     if not logger:
@@ -315,13 +303,8 @@
             if draw_subsample:
                 idx, _ = next(ShuffleSplit(n_splits=1, train_size=subsample, random_state=0).split(X))
                 X, y_train = X.iloc[idx, :], y_train[idx]
-
-<<<<<<< HEAD
-            prediction, scores = cross_val_predict_score(pl, X, y_train, cv=cv, metrics=metrics, cvpredict=cvpredict)
+            prediction, scores, estimators = cross_val_predict_score(pl, X, y_train, cv=cv, metrics=metrics, cvpredict=cvpredict)
             print(scores)
-=======
-            prediction, scores, estimators = cross_val_predict_score(pl, X, y_train, cv=cv, metrics=metrics)
->>>>>>> b5f2df97
         except stopit.TimeoutException:
             # score not actually unused, because exception gets caught by the context manager.
             raise
