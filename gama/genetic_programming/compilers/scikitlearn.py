--- conflicted
+++ resolved
@@ -41,14 +41,9 @@
                          .format([type(metric) for metric in metrics]))
 
     method = 'predict_proba' if any(metric.requires_probabilities for metric in metrics) else 'predict'
-<<<<<<< HEAD
-    predictions = cross_val_predict(estimator, X, y_train, groups, cv, n_jobs, verbose, fit_params, pre_dispatch, method)
-    if predictions.shape[1] == 1:
-=======
+
     predictions = cross_val_predict(estimator, X, y_train, method=method, **kwargs)
-
     if predictions.ndim == 2 and predictions.shape[1] == 1:
->>>>>>> 5adb851c
         predictions = predictions.squeeze()
 
     scores = []
