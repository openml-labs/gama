from typing import Union, Type, Tuple, Optional

import numpy as np
import pandas as pd
from pandas.core.dtypes.common import is_numeric_dtype

from gama.utilities.preprocessing import log


def series_looks_categorical(series) -> bool:
    if series.dtype == "object":
        return True
    if is_numeric_dtype(series):
        value_counts = series.value_counts()
        integer_like = series.dtype.kind == "i" or all(
            x.is_integer() for x in series.dropna()
        )
        return len(value_counts) <= 10 and integer_like
    return False


def infer_categoricals_inplace(df: pd.DataFrame) -> None:
    """Use simple heuristics to convert columns guessed to be categorical."""
    for column in df:
        if series_looks_categorical(df[column]):
            df[column] = df[column].astype("category")


def numpy_to_dataframe(x: np.ndarray) -> pd.DataFrame:
    x = pd.DataFrame(x).infer_objects()
    x = x.infer_objects()
    infer_categoricals_inplace(x)
    return x


<<<<<<< HEAD
def format_y(
    y: Union[pd.DataFrame, pd.Series, np.ndarray], y_type: Type = pd.Series
) -> Union[pd.DataFrame, pd.Series]:
    """Transforms a target vector or indicator matrix to a single series (or 1d df)"""
    if not isinstance(y, (np.ndarray, pd.Series, pd.DataFrame)):
        raise TypeError("y must be np.ndarray, pd.Series or pd.DataFrame.")
    if y_type not in [pd.Series, pd.DataFrame]:
        raise ValueError(f"`y_type` must be pd.Series or pd.DataFrame but is {y_type}.")

    if isinstance(y, np.ndarray) and y.ndim == 2:
        # Either indicator matrix or should be a vector.
        if y.shape[1] > 1:
            y = np.argmax(y, axis=1)
        else:
            y = y.squeeze()

    if y_type == pd.Series:
        if isinstance(y, pd.DataFrame):
            y = y.squeeze()
        elif isinstance(y, np.ndarray):
            y = pd.Series(y)
    elif y_type == pd.DataFrame:
        if not isinstance(y, pd.DataFrame):
            y = pd.DataFrame(y)
=======
def format_y(y: Union[pd.DataFrame, pd.Series, np.ndarray] = None, y_type: Optional[pd.Series] = None):
    """ Transforms a target vector or indicator matrix to a single series (or 1d df) """
    if y is not None:
        if not isinstance(y, (np.ndarray, pd.Series, pd.DataFrame)):
            raise TypeError("y must be np.ndarray, pd.Series or pd.DataFrame.")
        if y_type not in [pd.Series, pd.DataFrame]:
            raise ValueError(f"`y_type` must be pd.Series or pd.DataFrame but is {y_type}.")

        if isinstance(y, np.ndarray) and y.ndim == 2:
            # Either indicator matrix or should be a vector.
            if y.shape[1] > 1:
                y = np.argmax(y, axis=1)
            else:
                y = y.squeeze()

        if y_type == pd.Series:
            if isinstance(y, pd.DataFrame):
                y = y.squeeze()
            elif isinstance(y, np.ndarray):
                y = pd.Series(y)
        elif y_type == pd.DataFrame:
            if not isinstance(y, pd.DataFrame):
                y = pd.DataFrame(y)
    else:
        pass
>>>>>>> 2fd2345c
    return y


def remove_unlabeled_rows(
    x: pd.DataFrame, y: Union[pd.DataFrame, pd.Series, np.ndarray] = None
) -> Tuple[pd.DataFrame, Union[pd.Series, pd.DataFrame]]:
<<<<<<< HEAD
    """Removes all rows from x and y where y is nan."""
    if isinstance(y, pd.DataFrame):
        unlabeled = y.iloc[:, 0].isnull()
=======
    """ Removes all rows from x and y where y is nan. """
    if y is not None:
        if isinstance(y, pd.DataFrame):
            unlabeled = y.iloc[:, 0].isnull()
        else:
            unlabeled = y.isnull()

        if unlabeled.any():
            log.info(
                f"Target vector has been found to contain {sum(unlabeled)} NaN-labels, "
                f"these rows will be ignored."
            )
            x, y = x.loc[~unlabeled], y.loc[~unlabeled]

>>>>>>> 2fd2345c
    else:
        pass

    return x, y


def format_x_y(
    x: Union[pd.DataFrame, np.ndarray],
    y: Union[pd.DataFrame, pd.Series, np.ndarray],
    y_type: Type = pd.Series,
    remove_unlabeled: bool = True,
) -> Tuple[pd.DataFrame, Union[pd.DataFrame, pd.Series]]:
    """Take (X,y) data and convert it to a (pd.DataFrame, pd.Series) tuple.

    Parameters
    ----------
    x: pandas.DataFrame or numpy.ndarray
    y: pandas.DataFrame, pandas.Series or numpy.ndarray
    y_type: Type (default=pandas.Series)
    remove_unlabeled: bool (default=True)
        If true, remove all rows associated with unlabeled data (NaN in y).

    Returns
    -------
    Tuple[pandas.DataFrame, pandas.DataFrame or pandas.Series]
        X and y, where X is formatted as pd.DataFrame and y is formatted as `y_type`.
    """
    if not isinstance(x, (np.ndarray, pd.DataFrame)):
        raise TypeError("X must be either np.ndarray or pd.DataFrame.")

    if isinstance(x, np.ndarray):
        x = numpy_to_dataframe(x)
    if not isinstance(y, y_type):
        y = format_y(y, y_type)

    if remove_unlabeled:
        x, y = remove_unlabeled_rows(x, y)

    return x, y<|MERGE_RESOLUTION|>--- conflicted
+++ resolved
@@ -1,4 +1,4 @@
-from typing import Union, Type, Tuple, Optional
+from typing import Union, Type, Tuple
 
 import numpy as np
 import pandas as pd
@@ -33,7 +33,6 @@
     return x
 
 
-<<<<<<< HEAD
 def format_y(
     y: Union[pd.DataFrame, pd.Series, np.ndarray], y_type: Type = pd.Series
 ) -> Union[pd.DataFrame, pd.Series]:
@@ -58,62 +57,24 @@
     elif y_type == pd.DataFrame:
         if not isinstance(y, pd.DataFrame):
             y = pd.DataFrame(y)
-=======
-def format_y(y: Union[pd.DataFrame, pd.Series, np.ndarray] = None, y_type: Optional[pd.Series] = None):
-    """ Transforms a target vector or indicator matrix to a single series (or 1d df) """
-    if y is not None:
-        if not isinstance(y, (np.ndarray, pd.Series, pd.DataFrame)):
-            raise TypeError("y must be np.ndarray, pd.Series or pd.DataFrame.")
-        if y_type not in [pd.Series, pd.DataFrame]:
-            raise ValueError(f"`y_type` must be pd.Series or pd.DataFrame but is {y_type}.")
-
-        if isinstance(y, np.ndarray) and y.ndim == 2:
-            # Either indicator matrix or should be a vector.
-            if y.shape[1] > 1:
-                y = np.argmax(y, axis=1)
-            else:
-                y = y.squeeze()
-
-        if y_type == pd.Series:
-            if isinstance(y, pd.DataFrame):
-                y = y.squeeze()
-            elif isinstance(y, np.ndarray):
-                y = pd.Series(y)
-        elif y_type == pd.DataFrame:
-            if not isinstance(y, pd.DataFrame):
-                y = pd.DataFrame(y)
-    else:
-        pass
->>>>>>> 2fd2345c
     return y
 
 
 def remove_unlabeled_rows(
-    x: pd.DataFrame, y: Union[pd.DataFrame, pd.Series, np.ndarray] = None
+    x: pd.DataFrame, y: Union[pd.Series, pd.DataFrame]
 ) -> Tuple[pd.DataFrame, Union[pd.Series, pd.DataFrame]]:
-<<<<<<< HEAD
     """Removes all rows from x and y where y is nan."""
     if isinstance(y, pd.DataFrame):
         unlabeled = y.iloc[:, 0].isnull()
-=======
-    """ Removes all rows from x and y where y is nan. """
-    if y is not None:
-        if isinstance(y, pd.DataFrame):
-            unlabeled = y.iloc[:, 0].isnull()
-        else:
-            unlabeled = y.isnull()
+    else:
+        unlabeled = y.isnull()
 
-        if unlabeled.any():
-            log.info(
-                f"Target vector has been found to contain {sum(unlabeled)} NaN-labels, "
-                f"these rows will be ignored."
-            )
-            x, y = x.loc[~unlabeled], y.loc[~unlabeled]
-
->>>>>>> 2fd2345c
-    else:
-        pass
-
+    if unlabeled.any():
+        log.info(
+            f"Target vector has been found to contain {sum(unlabeled)} NaN-labels, "
+            f"these rows will be ignored."
+        )
+        x, y = x.loc[~unlabeled], y.loc[~unlabeled]
     return x, y
 
 
@@ -124,7 +85,6 @@
     remove_unlabeled: bool = True,
 ) -> Tuple[pd.DataFrame, Union[pd.DataFrame, pd.Series]]:
     """Take (X,y) data and convert it to a (pd.DataFrame, pd.Series) tuple.
-
     Parameters
     ----------
     x: pandas.DataFrame or numpy.ndarray
@@ -132,7 +92,6 @@
     y_type: Type (default=pandas.Series)
     remove_unlabeled: bool (default=True)
         If true, remove all rows associated with unlabeled data (NaN in y).
-
     Returns
     -------
     Tuple[pandas.DataFrame, pandas.DataFrame or pandas.Series]
