""" Contains full system tests for GamaClassifier """
import numpy as np
import pandas as pd
import pytest
from typing import Type

from sklearn.datasets import load_wine, load_breast_cancer
from sklearn.model_selection import train_test_split
from sklearn.metrics import accuracy_score, log_loss

from gama.postprocessing import EnsemblePostProcessing
from gama.search_methods import asha, async_ea
from gama.search_methods.asha import AsynchronousSuccessiveHalving
from gama.search_methods.async_ea import AsyncEA
from gama.search_methods.base_search import BaseSearch
from gama.search_methods.random_search import RandomSearch
from gama.utilities.generic.stopwatch import Stopwatch
from gama import GamaClassifier

import warnings
warnings.filterwarnings("error")

FIT_TIME_MARGIN = 1.1

# While we could derive statistics dynamically, we want to know if any changes ever happen, so we save them statically.
breast_cancer = dict(
    name='breast_cancer',
    load=load_breast_cancer,
    test_size=143,
    n_classes=2,
    base_accuracy=0.62937,
    base_log_loss=12.80138
)

breast_cancer_missing = dict(
    name='breast_cancer_missing',
    load=load_breast_cancer,
    test_size=143,
    n_classes=2,
    base_accuracy=0.62937,
    base_log_loss=12.80138
)

wine = dict(
    name='wine',
    load=load_wine,
    test_size=45,
    n_classes=3,
    base_accuracy=0.4,
    base_log_loss=20.72326,
)

iris_arff = dict(
    name='iris',
    train='tests/data/iris_train.arff',
    test='tests/data/iris_test.arff',
    test_size=50,
    n_classes=3,
    base_accuracy=0.3333,
    base_log_loss=1.09861
)

diabetes_arff = dict(
    name='diabetes',
    train='tests/data/diabetes_train.arff',
    test='tests/data/diabetes_test.arff',
    test_size=150,
    n_classes=2,
    base_accuracy=0.65104,
    base_log_loss=0.63705
)


<<<<<<< HEAD

def _test_dataset_problem(data, metric: str, arff: bool=False, y_type: Type=pd.DataFrame):
=======
def _test_dataset_problem(
        data,
        metric: str,
        arff: bool = False,
        y_type: Type = pd.DataFrame,
        search: BaseSearch = AsyncEA(),
        missing_values: bool = False):
>>>>>>> ce4a1630
    """

    :param data:
    :param metric:
    :param arff:
    :param y_type: pd.DataFrame, pd.Series, np.ndarray or str
    :return:
    """
    gama = GamaClassifier(random_state=0, max_total_time=60, scoring=metric, search_method=search, n_jobs=1,
                          cache_dir=f"{data['name']}_arff_{arff}_m_{metric}_y_{y_type.__name__}_s_{search.__class__.__name__}",
                          post_processing_method=EnsemblePostProcessing(ensemble_size=5))
    if arff:
        train_path = 'tests/data/{}_train.arff'.format(data['name'])
        test_path = 'tests/data/{}_test.arff'.format(data['name'])

        X, y = data['load'](return_X_y=True)
        X_train, X_test, y_train, y_test = train_test_split(X, y, stratify=y, random_state=0)
        y_test = [str(val) for val in y_test]

        with Stopwatch() as sw:
            gama.fit_arff(train_path)
        class_predictions = gama.predict_arff(test_path)
        class_probabilities = gama.predict_proba_arff(test_path)
        gama_score = gama.score_arff(test_path)
    else:
        X, y = data['load'](return_X_y=True)
        if y_type == str:
            databunch = data['load']()
            y = np.asarray([databunch.target_names[c_i] for c_i in databunch.target])
        if y_type in [pd.Series, pd.DataFrame]:
            y = y_type(y)

        X_train, X_test, y_train, y_test = train_test_split(X, y, stratify=y, random_state=0)
        if missing_values:
            X_train[1:300:2, 0] = X_train[2:300:5, 1] = float("NaN")
            X_test[1:100:2, 0] = X_test[2:100:5, 1] = float("NaN")

        with Stopwatch() as sw:
            gama.fit(X_train, y_train)
        class_predictions = gama.predict(X_test)
        class_probabilities = gama.predict_proba(X_test)
        gama_score = gama.score(X_test, y_test)

    assert 60 * FIT_TIME_MARGIN > sw.elapsed_time, 'fit must stay within 110% of allotted time.'

    assert isinstance(class_predictions, np.ndarray), 'predictions should be numpy arrays.'
    assert (data['test_size'],) == class_predictions.shape, 'predict should return (N,) shaped array.'

    accuracy = accuracy_score(y_test, class_predictions)
    # Majority classifier on this split achieves 0.6293706293706294
    print(data['name'], metric, 'accuracy:', accuracy)
    assert data['base_accuracy'] <= accuracy, 'predictions should be at least as good as majority class.'

    assert isinstance(class_probabilities, np.ndarray), 'probability predictions should be numpy arrays.'
    assert (data['test_size'], data['n_classes']) == class_probabilities.shape, ('predict_proba should return'
                                                                                 ' (N,K) shaped array.')

    # Majority classifier on this split achieves 12.80138131184662
    logloss = log_loss(y_test, class_probabilities)
    print(data['name'], metric, 'log-loss:', logloss)
    assert data['base_log_loss'] >= logloss, 'predictions should be at least as good as majority class.'

    score_to_match = logloss if metric == 'log_loss' else accuracy
    assert score_to_match == pytest.approx(gama_score)
    gama.delete_cache()


def test_binary_classification_accuracy():
    """ GamaClassifier can do binary classification with predict metric from numpy data. """
    _test_dataset_problem(breast_cancer, 'accuracy')


def test_binary_classification_accuracy_asha():
    """ GamaClassifier can do binary classification with predict metric from numpy data using ASHA search. """
    _test_dataset_problem(breast_cancer, 'accuracy', search=AsynchronousSuccessiveHalving())


def test_binary_classification_accuracy_random_search():
    """ GamaClassifier can do binary classification with predict metric from numpy data using ASHA search. """
    _test_dataset_problem(breast_cancer, 'accuracy', search=RandomSearch())


def test_binary_classification_logloss():
    """ GamaClassifier can do binary classification with predict-proba metric from numpy data. """
    _test_dataset_problem(breast_cancer, 'log_loss')


def test_multiclass_classification_accuracy():
    """ GamaClassifier can do multi-class with predict metric from numpy data. """
    _test_dataset_problem(wine, 'accuracy')


def test_multiclass_classification_logloss():
    """ GamaClassifier can do multi-class with predict-proba metric from numpy data. """
    _test_dataset_problem(wine, 'log_loss')


def test_string_label_classification_accuracy():
    """ GamaClassifier can work with string-like target labels when using predict-metric from numpy data. """
    _test_dataset_problem(breast_cancer, 'accuracy', y_type=str)


def test_string_label_classification_log_loss():
    """ GamaClassifier can work with string-type target labels when using predict-proba metric from numpy data. """
    _test_dataset_problem(breast_cancer, 'log_loss', y_type=str)


def test_missing_value_classification_arff():
    """ GamaClassifier handles missing data. """
    _test_dataset_problem(breast_cancer_missing, 'log_loss', arff=True)


def test_missing_value_classification():
    """ GamaClassifier handles missing data from numpy data. """
    _test_dataset_problem(breast_cancer_missing, 'log_loss', missing_values=True)<|MERGE_RESOLUTION|>--- conflicted
+++ resolved
@@ -71,10 +71,6 @@
 )
 
 
-<<<<<<< HEAD
-
-def _test_dataset_problem(data, metric: str, arff: bool=False, y_type: Type=pd.DataFrame):
-=======
 def _test_dataset_problem(
         data,
         metric: str,
@@ -82,7 +78,6 @@
         y_type: Type = pd.DataFrame,
         search: BaseSearch = AsyncEA(),
         missing_values: bool = False):
->>>>>>> ce4a1630
     """
 
     :param data:
